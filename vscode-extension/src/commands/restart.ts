/**
 * Copyright (c) Meta Platforms, Inc. and affiliates.
 *
 * This source code is licensed under the MIT license found in the
 * LICENSE file in the root directory of this source tree.
 */

import {createAndStartCompiler, killCompiler} from '../compiler';
import {getConfig} from '../config';
<<<<<<< HEAD
import {
  createProjectContextFromExtensionContext,
  RelayExtensionContext,
} from '../context';
=======
import {RelayExtensionContext} from '../context';
>>>>>>> 39683411
import {
  createAndStartLanguageClient,
  killLanguageClient,
} from '../languageClient';

export function handleRestartLanguageServerCommand(
  context: RelayExtensionContext,
): void {
  const config = getConfig();

  for (const project of Object.values(context.projects)) {
    const projectContext = createProjectContextFromExtensionContext(
      context,
      project,
    );

    // Was the relay compiler running? Should we auto start it based on their config?
    const shouldRestartCompiler =
      Boolean(project.compilerTerminal) || config.autoStartCompiler;

    const compilerKilledSuccessfully = killCompiler(projectContext);

<<<<<<< HEAD
    if (compilerKilledSuccessfully && shouldRestartCompiler) {
      createAndStartCompiler(projectContext);
=======
  killLanguageClient(context).then(languageClientKilledSuccessfully => {
    if (languageClientKilledSuccessfully) {
      createAndStartLanguageClient(context);
>>>>>>> 39683411
    }

    killLanguageClient(projectContext).then(
      languageClientKilledSuccessfully => {
        if (languageClientKilledSuccessfully) {
          createAndStartLanguageClient(projectContext);
        }
      },
    );
  }
}<|MERGE_RESOLUTION|>--- conflicted
+++ resolved
@@ -7,14 +7,10 @@
 
 import {createAndStartCompiler, killCompiler} from '../compiler';
 import {getConfig} from '../config';
-<<<<<<< HEAD
 import {
   createProjectContextFromExtensionContext,
   RelayExtensionContext,
 } from '../context';
-=======
-import {RelayExtensionContext} from '../context';
->>>>>>> 39683411
 import {
   createAndStartLanguageClient,
   killLanguageClient,
@@ -25,7 +21,7 @@
 ): void {
   const config = getConfig();
 
-  for (const project of Object.values(context.projects)) {
+  Object.values(context.projects).forEach(project => {
     const projectContext = createProjectContextFromExtensionContext(
       context,
       project,
@@ -37,14 +33,8 @@
 
     const compilerKilledSuccessfully = killCompiler(projectContext);
 
-<<<<<<< HEAD
     if (compilerKilledSuccessfully && shouldRestartCompiler) {
       createAndStartCompiler(projectContext);
-=======
-  killLanguageClient(context).then(languageClientKilledSuccessfully => {
-    if (languageClientKilledSuccessfully) {
-      createAndStartLanguageClient(context);
->>>>>>> 39683411
     }
 
     killLanguageClient(projectContext).then(
@@ -54,5 +44,5 @@
         }
       },
     );
-  }
+  });
 }