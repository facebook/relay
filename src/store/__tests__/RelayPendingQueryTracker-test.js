--- conflicted
+++ resolved
@@ -28,15 +28,8 @@
 
   var addPending;
 
-<<<<<<< HEAD
-  var consoleError;
-  var expectConsoleError;
-  var expectedConsoleErrors;
-
   var fetchRelayQuery;
 
-=======
->>>>>>> c5933d42
   var {getNode} = RelayTestUtils;
 
   beforeEach(() => {
@@ -56,24 +49,8 @@
       }).getResolvedPromise();
     };
 
-<<<<<<< HEAD
-    consoleError = console.error;
-    console.error = jest.genMockFunction().mockImplementation(
-      (message, ...args) => {
-        if (!expectedConsoleErrors.hasOwnProperty(message)) {
-          consoleError(message, ...args);
-        }
-      }
-    );
-    expectedConsoleErrors = {};
-    expectConsoleError = message => {
-      expectedConsoleErrors[message] = true;
-    };
-
     fetchRelayQuery = storeData.getNetworkLayer().fetchRelayQuery;
 
-=======
->>>>>>> c5933d42
     jasmine.addMatchers(RelayTestUtils.matchers);
     jasmine.addMatchers({
       toConsoleWarn() {
