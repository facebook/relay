/**
 * Copyright (c) Facebook, Inc. and its affiliates.
 *
 * This source code is licensed under the MIT license found in the
 * LICENSE file in the root directory of this source tree.
 *
 * @flow
 * @format
 */

// flowlint ambiguous-object-type:error

'use strict';

const CodegenRunner = require('../codegen/CodegenRunner');
const ConsoleReporter = require('../reporters/ConsoleReporter');
const DotGraphQLParser = require('../core/DotGraphQLParser');
const RelayFileWriter = require('../codegen/RelayFileWriter');
const RelayIRTransforms = require('../core/RelayIRTransforms');
const RelayLanguagePluginJavaScript = require('../language/javascript/RelayLanguagePluginJavaScript');
const RelaySourceModuleParser = require('../core/RelaySourceModuleParser');
const WatchmanClient = require('../core/GraphQLWatchmanClient');

const crypto = require('crypto');
const fs = require('fs');
const invariant = require('invariant');
const path = require('path');

const {buildClientSchema, Source, printSchema} = require('graphql');

const {
  commonTransforms,
  codegenTransforms,
  fragmentTransforms,
  printTransforms,
  queryTransforms,
  schemaExtensions: relaySchemaExtensions,
} = RelayIRTransforms;

import type {ScalarTypeMapping} from '../language/javascript/RelayFlowTypeTransformers';
import type {WriteFilesOptions} from '../codegen/CodegenRunner';
import type {
  PluginInitializer,
  PluginInterface,
} from '../language/RelayLanguagePluginInterface';

export type Config = {|
  schema: string,
  src: string,
  extensions: Array<string>,
  include: Array<string>,
  exclude: Array<string>,
  verbose: boolean,
  watchman: boolean,
  watch?: ?boolean,
  validate: boolean,
  quiet: boolean,
  persistOutput?: ?string,
  noFutureProofEnums: boolean,
  language: string | PluginInitializer,
  persistFunction?: ?string | ?((text: string) => Promise<string>),
  artifactDirectory?: ?string,
  customScalars?: ScalarTypeMapping,
|};

function buildWatchExpression(config: {
  extensions: Array<string>,
  include: Array<string>,
  exclude: Array<string>,
  ...
}) {
  return [
    'allof',
    ['type', 'f'],
    ['anyof', ...config.extensions.map(ext => ['suffix', ext])],
    [
      'anyof',
      ...config.include.map(include => ['match', include, 'wholename']),
    ],
    ...config.exclude.map(exclude => ['not', ['match', exclude, 'wholename']]),
  ];
}

function getFilepathsFromGlob(
  baseDir,
  config: {
    extensions: Array<string>,
    include: Array<string>,
    exclude: Array<string>,
    ...
  },
): Array<string> {
  const {extensions, include, exclude} = config;
  const patterns = include.map(inc => `${inc}/*.+(${extensions.join('|')})`);
  const glob = require('fast-glob');
  return glob.sync(patterns, {
    cwd: baseDir,
    ignore: exclude,
  });
}

type LanguagePlugin = PluginInitializer | {default: PluginInitializer, ...};

/**
 * Unless the requested plugin is the builtin `javascript` one, import a
 * language plugin as either a CommonJS or ES2015 module.
 *
 * When importing, first check if it’s a path to an existing file, otherwise
 * assume it’s a package and prepend the plugin namespace prefix.
 *
 * Make sure to always use Node's `require` function, which otherwise would get
 * replaced with `__webpack_require__` when bundled using webpack, by using
 * `eval` to get it at runtime.
 */
function getLanguagePlugin(
  language: string | PluginInitializer,
): PluginInterface {
  if (language === 'javascript') {
    return RelayLanguagePluginJavaScript();
  } else {
    let languagePlugin: LanguagePlugin;
    if (typeof language === 'string') {
      const pluginPath = path.resolve(process.cwd(), language);
      const requirePath = fs.existsSync(pluginPath)
        ? pluginPath
        : `relay-compiler-language-${language}`;
      try {
        // eslint-disable-next-line no-eval
        languagePlugin = eval('require')(requirePath);
        if (languagePlugin.default) {
          languagePlugin = languagePlugin.default;
        }
      } catch (err) {
        const e = new Error(
          `Unable to load language plugin ${requirePath}: ${err.message}`,
        );
        e.stack = err.stack;
        throw e;
      }
    } else {
      languagePlugin = language;
    }
    if (languagePlugin.default != null) {
      // $FlowFixMe - Flow no longer considers statics of functions as any
      languagePlugin = languagePlugin.default;
    }
    if (typeof languagePlugin === 'function') {
      // $FlowFixMe
      return languagePlugin();
    } else {
      throw new Error('Expected plugin to be a initializer function.');
    }
  }
}

function getPersistQueryFunction(
  config: Config,
): ?(text: string) => Promise<string> {
  const configValue = config.persistFunction;
  if (configValue == null) {
    return null;
  } else if (typeof configValue === 'string') {
    try {
      // eslint-disable-next-line no-eval
      const persistFunction = eval('require')(
        path.resolve(process.cwd(), configValue),
      );
      if (persistFunction.default) {
        return persistFunction.default;
      }
      return persistFunction;
    } catch (err) {
      const e = new Error(
        `Unable to load persistFunction ${configValue}: ${err.message}`,
      );
      e.stack = err.stack;
      throw e;
    }
  } else if (typeof configValue === 'function') {
    return configValue;
  } else {
    throw new Error(
      'Expected persistFunction to be a path string or a function.',
    );
  }
}

async function main(defaultConfig: Config) {
  if (defaultConfig.verbose && defaultConfig.quiet) {
    throw new Error("I can't be quiet and verbose at the same time");
  }

  let config = getPathBasedConfig(defaultConfig);
  config = await getWatchConfig(config);

  // Use function from module.exports to be able to mock it for tests
  const codegenRunner = module.exports.getCodegenRunner(config);

  const result = config.watch
    ? await codegenRunner.watchAll()
    : await codegenRunner.compileAll();

  if (result === 'ERROR') {
    process.exit(100);
  }
  if (config.validate && result !== 'NO_CHANGES') {
    process.exit(101);
  }
}

function getPathBasedConfig(config: Config) {
  const schema = path.resolve(process.cwd(), config.schema);
  if (!fs.existsSync(schema)) {
    throw new Error(`--schema path does not exist: ${schema}`);
  }

  const src = path.resolve(process.cwd(), config.src);
  if (!fs.existsSync(src)) {
    throw new Error(`--src path does not exist: ${src}`);
  }

  let persistOutput = config.persistOutput;
  if (typeof persistOutput === 'string') {
    persistOutput = path.resolve(process.cwd(), persistOutput);
    const persistOutputDir = path.dirname(persistOutput);
    if (!fs.existsSync(persistOutputDir)) {
      throw new Error(`--persistOutput path does not exist: ${persistOutput}`);
    }
  }

  return {...config, schema, src, persistOutput};
}

async function getWatchConfig(config: Config): Promise<Config> {
  const watchman = config.watchman && (await WatchmanClient.isAvailable());

  if (config.watch) {
    if (!watchman) {
      console.error(
        'Watchman is required to watch for changes. Running with watch mode disabled.',
      );
      return {...config, watch: false, watchman: false};
    }
    if (!module.exports.hasWatchmanRootFile(config.src)) {
      throw new Error(
        `
--watch requires that the src directory have a valid watchman "root" file.

Root files can include:
- A .git/ Git folder
- A .hg/ Mercurial folder
- A .watchmanconfig file

Ensure that one such file exists in ${config.src} or its parents.
      `.trim(),
      );
    }
  } else if (watchman && !config.validate) {
    // eslint-disable-next-line no-console
    console.log('HINT: pass --watch to keep watching for changes.');
  }

  return {...config, watchman};
}

function getCodegenRunner(config: Config): CodegenRunner {
  const reporter = new ConsoleReporter({
    verbose: config.verbose,
    quiet: config.quiet,
  });
  const schema = getSchemaSource(config.schema);
  const languagePlugin = getLanguagePlugin(config.language);
  const persistQueryFunction = getPersistQueryFunction(config);
  const inputExtensions = config.extensions || languagePlugin.inputExtensions;
  const outputExtension = languagePlugin.outputExtension;
  const sourceParserName = inputExtensions.join('/');
  const sourceWriterName = outputExtension;
  const sourceModuleParser = RelaySourceModuleParser(
    languagePlugin.findGraphQLTags,
  );
  const providedArtifactDirectory = config.artifactDirectory;
  const artifactDirectory =
    providedArtifactDirectory != null
      ? path.resolve(process.cwd(), providedArtifactDirectory)
      : null;
  const generatedDirectoryName = artifactDirectory ?? '__generated__';
  const sourceSearchOptions = {
    extensions: inputExtensions,
    include: config.include,
    exclude: ['**/*.graphql.*', ...config.exclude],
  };
  const graphqlSearchOptions = {
    extensions: ['graphql'],
    include: config.include,
    exclude: [path.relative(config.src, config.schema)].concat(config.exclude),
  };
<<<<<<< HEAD
  const defaultIsGeneratedFile = (filePath: string) =>
    filePath.endsWith('.graphql.' + outputExtension) &&
    filePath.includes(generatedDirectoryName);
=======
  const schemaExtensions = languagePlugin.schemaExtensions
    ? [...languagePlugin.schemaExtensions, ...relaySchemaExtensions]
    : relaySchemaExtensions;
>>>>>>> 3c7a7566
  const parserConfigs = {
    [sourceParserName]: {
      baseDir: config.src,
      getFileFilter: sourceModuleParser.getFileFilter,
      getParser: sourceModuleParser.getParser,
      getSchemaSource: () => schema,
      schemaExtensions,
      watchmanExpression: config.watchman
        ? buildWatchExpression(sourceSearchOptions)
        : null,
      filepaths: config.watchman
        ? null
        : getFilepathsFromGlob(config.src, sourceSearchOptions),
    },
    graphql: {
      baseDir: config.src,
      getParser: DotGraphQLParser.getParser,
      getSchemaSource: () => schema,
      schemaExtensions,
      watchmanExpression: config.watchman
        ? buildWatchExpression(graphqlSearchOptions)
        : null,
      filepaths: config.watchman
        ? null
        : getFilepathsFromGlob(config.src, graphqlSearchOptions),
    },
  };
  const writerConfigs = {
    [sourceWriterName]: {
      writeFiles: getRelayFileWriter(
        config.src,
        languagePlugin,
        config.noFutureProofEnums,
        artifactDirectory,
        config.persistOutput,
        config.customScalars,
        persistQueryFunction,
      ),
      isGeneratedFile: languagePlugin.isGeneratedFile
        ? languagePlugin.isGeneratedFile
        : defaultIsGeneratedFile,
      parser: sourceParserName,
      baseParsers: ['graphql'],
    },
  };
  const codegenRunner = new CodegenRunner({
    reporter,
    parserConfigs,
    writerConfigs,
    onlyValidate: config.validate,
    // TODO: allow passing in a flag or detect?
    sourceControl: null,
  });
  return codegenRunner;
}

function defaultPersistFunction(text: string): Promise<string> {
  const hasher = crypto.createHash('md5');
  hasher.update(text);
  const id = hasher.digest('hex');
  return Promise.resolve(id);
}

function getRelayFileWriter(
  baseDir: string,
  languagePlugin: PluginInterface,
  noFutureProofEnums: boolean,
  outputDir?: ?string,
  persistedQueryPath?: ?string,
  customScalars?: ScalarTypeMapping,
  persistFunction?: ?(text: string) => Promise<string>,
) {
  return async ({
    onlyValidate,
    schema,
    documents,
    baseDocuments,
    sourceControl,
    reporter,
  }: WriteFilesOptions) => {
    let persistQuery;
    let queryMap;
    if (persistFunction != null || persistedQueryPath != null) {
      queryMap = new Map();
      const persistImplmentation = persistFunction || defaultPersistFunction;
      persistQuery = async (text: string) => {
        const id = await persistImplmentation(text);
        invariant(
          typeof id === 'string',
          'Expected persist function to return a string, got `%s`.',
          id,
        );
        queryMap.set(id, text);
        return id;
      };
    }
    const schemaExtensions = languagePlugin.schemaExtensions
      ? [...languagePlugin.schemaExtensions, ...relaySchemaExtensions]
      : relaySchemaExtensions;
    const results = await RelayFileWriter.writeAll({
      config: {
        baseDir,
        compilerTransforms: {
          commonTransforms,
          codegenTransforms,
          fragmentTransforms,
          printTransforms,
          queryTransforms,
        },
        customScalars: customScalars || {},
        formatModule: languagePlugin.formatModule,
        optionalInputFieldsForFlow: [],
        schemaExtensions,
        useHaste: false,
        noFutureProofEnums,
        extension: languagePlugin.outputExtension,
        typeGenerator: languagePlugin.typeGenerator,
        outputDir,
        persistQuery,
      },
      onlyValidate,
      schema,
      baseDocuments,
      documents,
      reporter,
      sourceControl,
      languagePlugin,
    });
    if (queryMap != null && persistedQueryPath != null) {
      let object = {};
      if (fs.existsSync(persistedQueryPath)) {
        try {
          const prevText = fs.readFileSync(persistedQueryPath, 'utf8');
          const prevData = JSON.parse(prevText);
          if (prevData != null && typeof prevData === 'object') {
            object = prevData;
          } else {
            console.error(
              `Invalid data in persisted query file '${persistedQueryPath}', expected an object.`,
            );
          }
        } catch (error) {
          console.error(error);
        }
      }
      for (const [id, text] of queryMap.entries()) {
        object[id] = text;
      }
      const data = JSON.stringify(object, null, 2);
      fs.writeFileSync(persistedQueryPath, data, 'utf8');
    }
    return results;
  };
}

function getSchemaSource(schemaPath: string): Source {
  let source = fs.readFileSync(schemaPath, 'utf8');
  if (path.extname(schemaPath) === '.json') {
    source = printSchema(buildClientSchema(JSON.parse(source).data));
  }
  source = `
  directive @include(if: Boolean) on FRAGMENT_SPREAD | FIELD | INLINE_FRAGMENT
  directive @skip(if: Boolean) on FRAGMENT_SPREAD | FIELD | INLINE_FRAGMENT

  ${source}
  `;
  return new Source(source, schemaPath);
}

// Ensure that a watchman "root" file exists in the given directory
// or a parent so that it can be watched
const WATCHMAN_ROOT_FILES = ['.git', '.hg', '.watchmanconfig'];
function hasWatchmanRootFile(testPath: string): boolean {
  while (path.dirname(testPath) !== testPath) {
    if (
      WATCHMAN_ROOT_FILES.some(file => {
        return fs.existsSync(path.join(testPath, file));
      })
    ) {
      return true;
    }
    testPath = path.dirname(testPath);
  }
  return false;
}

module.exports = {
  getCodegenRunner,
  getLanguagePlugin,
  getWatchConfig,
  hasWatchmanRootFile,
  main,
};<|MERGE_RESOLUTION|>--- conflicted
+++ resolved
@@ -294,15 +294,12 @@
     include: config.include,
     exclude: [path.relative(config.src, config.schema)].concat(config.exclude),
   };
-<<<<<<< HEAD
   const defaultIsGeneratedFile = (filePath: string) =>
     filePath.endsWith('.graphql.' + outputExtension) &&
     filePath.includes(generatedDirectoryName);
-=======
   const schemaExtensions = languagePlugin.schemaExtensions
     ? [...languagePlugin.schemaExtensions, ...relaySchemaExtensions]
     : relaySchemaExtensions;
->>>>>>> 3c7a7566
   const parserConfigs = {
     [sourceParserName]: {
       baseDir: config.src,
