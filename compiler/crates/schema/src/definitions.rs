--- conflicted
+++ resolved
@@ -13,1419 +13,7 @@
 use std::hash::Hash;
 use std::slice::Iter;
 
-<<<<<<< HEAD
-type TypeMap = HashMap<StringKey, Type>;
-
-fn todo_add_location<T>(error: SchemaError) -> DiagnosticsResult<T> {
-    Err(vec![Diagnostic::error(error, Location::generated())])
-}
-
-#[derive(Debug)]
-pub struct Schema {
-    query_type: Option<ObjectID>,
-    mutation_type: Option<ObjectID>,
-    subscription_type: Option<ObjectID>,
-    type_map: TypeMap,
-
-    clientid_field: FieldID,
-    typename_field: FieldID,
-    fetch_token_field: FieldID,
-
-    clientid_field_name: StringKey,
-    typename_field_name: StringKey,
-    fetch_token_field_name: StringKey,
-
-    string_type: Option<Type>,
-    id_type: Option<Type>,
-
-    unchecked_argument_type_sentinel: Option<TypeReference>,
-
-    directives: HashMap<StringKey, Directive>,
-
-    enums: Vec<Enum>,
-    fields: Vec<Field>,
-    input_objects: Vec<InputObject>,
-    interfaces: Vec<Interface>,
-    objects: Vec<Object>,
-    scalars: Vec<Scalar>,
-    unions: Vec<Union>,
-}
-
-impl Schema {
-    pub fn query_type(&self) -> Option<Type> {
-        self.query_type.as_ref().map(|x| Type::Object(*x))
-    }
-
-    pub fn mutation_type(&self) -> Option<Type> {
-        self.mutation_type.as_ref().map(|x| Type::Object(*x))
-    }
-
-    pub fn subscription_type(&self) -> Option<Type> {
-        self.subscription_type.as_ref().map(|x| Type::Object(*x))
-    }
-
-    pub fn clientid_field(&self) -> FieldID {
-        self.clientid_field
-    }
-
-    pub fn typename_field(&self) -> FieldID {
-        self.typename_field
-    }
-
-    pub fn fetch_token_field(&self) -> FieldID {
-        self.fetch_token_field
-    }
-
-    pub fn get_type(&self, type_name: StringKey) -> Option<Type> {
-        self.type_map.get(&type_name).cloned()
-    }
-
-    /// A value that represents a type of unchecked arguments where we don't
-    /// have a type to instantiate the argument.
-    ///
-    /// TODO: we probably want to replace this with a proper `Unknown` type.
-    pub fn unchecked_argument_type_sentinel(&self) -> &TypeReference {
-        self.unchecked_argument_type_sentinel.as_ref().unwrap()
-    }
-
-    pub fn is_type_subtype_of(
-        &self,
-        maybe_subtype: &TypeReference,
-        super_type: &TypeReference,
-    ) -> bool {
-        match (maybe_subtype, super_type) {
-            (TypeReference::NonNull(of_sub), TypeReference::NonNull(of_super)) => {
-                self.is_type_subtype_of(of_sub, of_super)
-            }
-            // If supertype is non-null, maybeSubType must be non-nullable too
-            (_, TypeReference::NonNull(_)) => false,
-            // If supertype is nullable, maybeSubType may be non-nullable or nullable
-            (TypeReference::NonNull(of_sub), _) => self.is_type_subtype_of(of_sub, super_type),
-            (TypeReference::List(of_sub), TypeReference::List(of_super)) => {
-                self.is_type_subtype_of(of_sub, of_super)
-            }
-            // If supertype is a list, maybeSubType must be a list too
-            (_, TypeReference::List(_)) => false,
-            // If supertype is not a list, maybeSubType must also not be a list
-            (TypeReference::List(_), _) => false,
-            (TypeReference::Named(named_subtype), TypeReference::Named(named_supertype)) => {
-                self.is_named_type_subtype_of(*named_subtype, *named_supertype)
-            }
-        }
-    }
-
-    pub fn is_named_type_subtype_of(&self, maybe_subtype: Type, super_type: Type) -> bool {
-        match (maybe_subtype, super_type) {
-            (Type::Object(sub_id), Type::Interface(super_id)) => {
-                // does object implement the interface
-                let object = self.object(sub_id);
-                object.interfaces.contains(&super_id)
-            }
-            (Type::Object(sub_id), Type::Union(super_id)) => {
-                // is object a member of the union
-                let union = self.union(super_id);
-                union.members.contains(&sub_id)
-            }
-            (Type::Interface(sub_id), Type::Interface(super_id)) => {
-                // does interface implement the interface
-                let interface = self.interface(sub_id);
-                sub_id == super_id || interface.interfaces.contains(&super_id)
-            }
-            _ => maybe_subtype == super_type,
-        }
-    }
-
-    pub fn are_overlapping_types(&self, a: Type, b: Type) -> bool {
-        if a == b {
-            return true;
-        };
-        match (a, b) {
-            (Type::Interface(a), Type::Interface(b)) => {
-                let b_implementors = &self.interface(b).implementing_objects;
-                self.interface(a)
-                    .implementing_objects
-                    .iter()
-                    .any(|x| b_implementors.contains(x))
-            }
-            (Type::Interface(a), Type::Union(b)) => {
-                let b_members = &self.union(b).members;
-                self.interface(a)
-                    .implementing_objects
-                    .iter()
-                    .any(|x| b_members.contains(x))
-            }
-            (Type::Interface(a), Type::Object(b)) => {
-                self.interface(a).implementing_objects.contains(&b)
-            }
-            (Type::Union(a), Type::Interface(b)) => {
-                let b_implementors = &self.interface(b).implementing_objects;
-                self.union(a)
-                    .members
-                    .iter()
-                    .any(|x| b_implementors.contains(x))
-            }
-            (Type::Union(a), Type::Union(b)) => {
-                let b_members = &self.union(b).members;
-                self.union(a).members.iter().any(|x| b_members.contains(x))
-            }
-            (Type::Union(a), Type::Object(b)) => self.union(a).members.contains(&b),
-            (Type::Object(a), Type::Interface(b)) => {
-                self.interface(b).implementing_objects.contains(&a)
-            }
-            (Type::Object(a), Type::Union(b)) => self.union(b).members.contains(&a),
-            (Type::Object(a), Type::Object(b)) => a == b,
-            _ => false, // todo: change Type representation to allow only Interface/Union/Object as input
-        }
-    }
-
-    pub fn is_abstract_type(&self, type_: Type) -> bool {
-        type_.is_abstract_type()
-    }
-
-    pub fn is_object(&self, type_: Type) -> bool {
-        type_.is_object()
-    }
-
-    pub fn is_interface(&self, type_: Type) -> bool {
-        type_.is_interface()
-    }
-
-    pub fn is_string(&self, type_: Type) -> bool {
-        type_ == self.string_type.unwrap()
-    }
-
-    pub fn get_possible_types(&self, type_: Type) -> Option<Vec<&Object>> {
-        match type_ {
-            Type::Union(union) => Some(
-                self.union(union)
-                    .members
-                    .iter()
-                    .map(|id| self.object(*id))
-                    .collect(),
-            ),
-            Type::Interface(interface) => Some(
-                self.interface(interface)
-                    .implementing_objects
-                    .iter()
-                    .map(|id| self.object(*id))
-                    .collect(),
-            ),
-            _ => None,
-        }
-    }
-
-    fn write_type_string<W: Write>(&self, writer: &mut W, type_: &TypeReference) -> FormatResult {
-        match type_ {
-            TypeReference::Named(inner) => {
-                write!(writer, "{}", self.get_type_name(*inner).lookup())
-            }
-            TypeReference::NonNull(of) => {
-                self.write_type_string(writer, of)?;
-                write!(writer, "!")
-            }
-            TypeReference::List(of) => {
-                write!(writer, "[")?;
-                self.write_type_string(writer, of)?;
-                write!(writer, "]")
-            }
-        }
-    }
-
-    pub fn get_type_string(&self, type_: &TypeReference) -> String {
-        let mut result = String::new();
-        self.write_type_string(&mut result, type_).unwrap();
-        result
-    }
-
-    pub fn get_type_name(&self, type_: Type) -> StringKey {
-        match type_ {
-            Type::Enum(id) => self.enums[id.as_usize()].name,
-            Type::InputObject(id) => self.input_objects[id.as_usize()].name,
-            Type::Interface(id) => self.interfaces[id.as_usize()].name,
-            Type::Object(id) => self.objects[id.as_usize()].name,
-            Type::Scalar(id) => self.scalars[id.as_usize()].name,
-            Type::Union(id) => self.unions[id.as_usize()].name,
-        }
-    }
-
-    pub fn is_extension_type(&self, type_: Type) -> bool {
-        match type_ {
-            Type::Enum(id) => self.enums[id.as_usize()].is_extension,
-            Type::Interface(id) => self.interfaces[id.as_usize()].is_extension,
-            Type::Object(id) => self.objects[id.as_usize()].is_extension,
-            Type::Scalar(id) => self.scalars[id.as_usize()].is_extension,
-            Type::Union(id) => self.unions[id.as_usize()].is_extension,
-            Type::InputObject(_) => false,
-        }
-    }
-
-    pub fn get_directive(&self, name: StringKey) -> Option<&Directive> {
-        self.directives.get(&name)
-    }
-
-    pub fn get_directive_mut(&mut self, name: StringKey) -> Option<&mut Directive> {
-        self.directives.get_mut(&name)
-    }
-
-    pub fn is_extension_directive(&self, name: StringKey) -> bool {
-        if let Some(directive) = self.get_directive(name) {
-            directive.is_extension
-        } else {
-            panic!("Unknown directive {}.", name.lookup())
-        }
-    }
-
-    pub fn named_field(&self, parent_type: Type, name: StringKey) -> Option<FieldID> {
-        // Special case for __typename and __id fields, which should not be in the list of type fields
-        // but should be fine to select.
-        let can_have_typename = parent_type.is_object() || parent_type.is_abstract_type();
-        if can_have_typename {
-            if name == self.typename_field_name {
-                return Some(self.typename_field);
-            }
-            // TODO(inanc): Also check if the parent type is fetchable?
-            if name == self.fetch_token_field_name {
-                return Some(self.fetch_token_field);
-            }
-            if name == self.clientid_field_name {
-                return Some(self.clientid_field);
-            }
-        }
-
-        let fields = match parent_type {
-            Type::Object(id) => {
-                let object = &self.objects[id.as_usize()];
-                &object.fields
-            }
-            Type::Interface(id) => {
-                let interface = &self.interfaces[id.as_usize()];
-                &interface.fields
-            }
-            // Unions don't have any fields, but can have selections like __typename
-            // or a field with @fixme_fat_interface
-            Type::Union(_) => return None,
-            _ => panic!(
-                "Cannot get field {} on type '{:?}', this type does not have fields",
-                name.lookup(),
-                self.get_type_name(parent_type)
-            ),
-        };
-        fields
-            .iter()
-            .find(|field_id| {
-                let field = &self.fields[field_id.as_usize()];
-                field.name == name
-            })
-            .cloned()
-    }
-
-    pub fn input_object(&self, id: InputObjectID) -> &InputObject {
-        &self.input_objects[id.as_usize()]
-    }
-
-    pub fn enum_(&self, id: EnumID) -> &Enum {
-        &self.enums[id.as_usize()]
-    }
-
-    pub fn scalar(&self, id: ScalarID) -> &Scalar {
-        &self.scalars[id.as_usize()]
-    }
-
-    pub fn field(&self, id: FieldID) -> &Field {
-        &self.fields[id.as_usize()]
-    }
-
-    pub fn object(&self, id: ObjectID) -> &Object {
-        &self.objects[id.as_usize()]
-    }
-
-    pub fn union(&self, id: UnionID) -> &Union {
-        &self.unions[id.as_usize()]
-    }
-
-    pub fn interface(&self, id: InterfaceID) -> &Interface {
-        &self.interfaces[id.as_usize()]
-    }
-
-    pub fn is_id(&self, type_: Type) -> bool {
-        type_ == self.id_type.unwrap()
-    }
-
-    pub fn get_type_map(&self) -> impl Iterator<Item = (&StringKey, &Type)> {
-        self.type_map.iter()
-    }
-
-    pub fn get_directives(&self) -> impl Iterator<Item = &Directive> {
-        self.directives.values()
-    }
-
-    /// Returns all directives applicable for a given location(Query, Field, etc).
-    pub fn directives_for_location(&self, location: DirectiveLocation) -> Vec<&Directive> {
-        self.directives
-            .values()
-            .filter(|directive| directive.locations.contains(&location))
-            .collect()
-    }
-
-    pub fn get_fields(&self) -> impl Iterator<Item = &Field> {
-        self.fields.iter()
-    }
-
-    pub fn get_interfaces(&self) -> impl Iterator<Item = &Interface> {
-        self.interfaces.iter()
-    }
-
-    pub fn get_enums(&self) -> impl Iterator<Item = &Enum> {
-        self.enums.iter()
-    }
-
-    pub fn get_objects(&self) -> impl Iterator<Item = &Object> {
-        self.objects.iter()
-    }
-
-    pub fn has_directive(&self, directive_name: StringKey) -> bool {
-        self.directives.contains_key(&directive_name)
-    }
-
-    pub fn has_type(&self, type_name: StringKey) -> bool {
-        self.type_map.contains_key(&type_name)
-    }
-
-    pub fn add_directive(&mut self, directive: Directive) -> DiagnosticsResult<()> {
-        if self.directives.contains_key(&directive.name) {
-            return todo_add_location(SchemaError::DuplicateDirectiveDefinition(directive.name));
-        }
-        self.directives.insert(directive.name, directive);
-        Ok(())
-    }
-
-    pub fn add_field(&mut self, field: Field) -> DiagnosticsResult<FieldID> {
-        Ok(self.build_field(field))
-    }
-
-    pub fn add_enum(&mut self, enum_: Enum) -> DiagnosticsResult<EnumID> {
-        if self.type_map.contains_key(&enum_.name) {
-            return todo_add_location(SchemaError::DuplicateType(enum_.name));
-        }
-        let index: u32 = self.enums.len().try_into().unwrap();
-        let name = enum_.name;
-        self.enums.push(enum_);
-        self.type_map.insert(name, Type::Enum(EnumID(index)));
-        Ok(EnumID(index))
-    }
-
-    pub fn add_input_object(
-        &mut self,
-        input_object: InputObject,
-    ) -> DiagnosticsResult<InputObjectID> {
-        if self.type_map.contains_key(&input_object.name) {
-            return todo_add_location(SchemaError::DuplicateType(input_object.name));
-        }
-        let index: u32 = self.input_objects.len().try_into().unwrap();
-        let name = input_object.name;
-        self.input_objects.push(input_object);
-        self.type_map
-            .insert(name, Type::InputObject(InputObjectID(index)));
-        Ok(InputObjectID(index))
-    }
-
-    pub fn add_interface(&mut self, interface: Interface) -> DiagnosticsResult<InterfaceID> {
-        if self.type_map.contains_key(&interface.name) {
-            return todo_add_location(SchemaError::DuplicateType(interface.name));
-        }
-        let index: u32 = self.interfaces.len().try_into().unwrap();
-        let name = interface.name;
-        self.interfaces.push(interface);
-        self.type_map
-            .insert(name, Type::Interface(InterfaceID(index)));
-        Ok(InterfaceID(index))
-    }
-
-    pub fn add_object(&mut self, object: Object) -> DiagnosticsResult<ObjectID> {
-        if self.type_map.contains_key(&object.name) {
-            return todo_add_location(SchemaError::DuplicateType(object.name));
-        }
-        let index: u32 = self.objects.len().try_into().unwrap();
-        let name = object.name;
-        self.objects.push(object);
-        self.type_map.insert(name, Type::Object(ObjectID(index)));
-        Ok(ObjectID(index))
-    }
-
-    pub fn add_scalar(&mut self, scalar: Scalar) -> DiagnosticsResult<ScalarID> {
-        if self.type_map.contains_key(&scalar.name) {
-            return todo_add_location(SchemaError::DuplicateType(scalar.name));
-        }
-        let index: u32 = self.scalars.len().try_into().unwrap();
-        let name = scalar.name;
-        self.scalars.push(scalar);
-        self.type_map.insert(name, Type::Scalar(ScalarID(index)));
-        Ok(ScalarID(index))
-    }
-
-    pub fn add_union(&mut self, union: Union) -> DiagnosticsResult<UnionID> {
-        if self.type_map.contains_key(&union.name) {
-            return todo_add_location(SchemaError::DuplicateType(union.name));
-        }
-        let index: u32 = self.unions.len().try_into().unwrap();
-        let name = union.name;
-        self.unions.push(union);
-        self.type_map.insert(name, Type::Union(UnionID(index)));
-        Ok(UnionID(index))
-    }
-
-    pub fn add_field_to_interface(
-        &mut self,
-        interface_id: InterfaceID,
-        field_id: FieldID,
-    ) -> DiagnosticsResult<InterfaceID> {
-        let interface = self.interfaces.get_mut(interface_id.as_usize()).unwrap();
-        interface.fields.push(field_id);
-        Ok(interface_id)
-    }
-
-    pub fn add_field_to_object(
-        &mut self,
-        obj_id: ObjectID,
-        field_id: FieldID,
-    ) -> DiagnosticsResult<ObjectID> {
-        let object = self.objects.get_mut(obj_id.as_usize()).unwrap();
-        object.fields.push(field_id);
-        Ok(obj_id)
-    }
-
-    pub fn add_interface_to_object(
-        &mut self,
-        obj_id: ObjectID,
-        interface_id: InterfaceID,
-    ) -> DiagnosticsResult<ObjectID> {
-        let object = self.objects.get_mut(obj_id.as_usize()).unwrap();
-        object.interfaces.push(interface_id);
-        Ok(obj_id)
-    }
-
-    pub fn add_parent_interface_to_interface(
-        &mut self,
-        interface_id: InterfaceID,
-        parent_interface_id: InterfaceID,
-    ) -> DiagnosticsResult<InterfaceID> {
-        let interface = self.interfaces.get_mut(interface_id.as_usize()).unwrap();
-        interface.interfaces.push(parent_interface_id);
-        Ok(interface_id)
-    }
-
-    pub fn add_implementing_object_to_interface(
-        &mut self,
-        interface_id: InterfaceID,
-        object_id: ObjectID,
-    ) -> DiagnosticsResult<InterfaceID> {
-        let interface = self.interfaces.get_mut(interface_id.as_usize()).unwrap();
-        interface.implementing_objects.push(object_id);
-        Ok(interface_id)
-    }
-
-    pub fn add_member_to_union(
-        &mut self,
-        union_id: UnionID,
-        object_id: ObjectID,
-    ) -> DiagnosticsResult<UnionID> {
-        let union = self.unions.get_mut(union_id.as_usize()).unwrap();
-        union.members.push(object_id);
-        Ok(union_id)
-    }
-
-    /// Sets argument definitions for a given input object.
-    /// Any existing argument definitions will be erased.
-    pub fn set_input_object_args(
-        &mut self,
-        input_object_id: InputObjectID,
-        fields: ArgumentDefinitions,
-    ) -> DiagnosticsResult<InputObjectID> {
-        let input_object = self
-            .input_objects
-            .get_mut(input_object_id.as_usize())
-            .unwrap();
-        input_object.fields = fields;
-        Ok(input_object_id)
-    }
-
-    /// Sets argument definitions for a given field.
-    /// Any existing argument definitions on the field will be erased.
-    pub fn set_field_args(
-        &mut self,
-        field_id: FieldID,
-        args: ArgumentDefinitions,
-    ) -> DiagnosticsResult<FieldID> {
-        let field = self.fields.get_mut(field_id.as_usize()).unwrap();
-        field.arguments = args;
-        Ok(field_id)
-    }
-
-    /// Replaces the definition of interface type, but keeps the same id.
-    /// Existing references to the old type now reference the replacement.
-    pub fn replace_interface(
-        &mut self,
-        id: InterfaceID,
-        interface: Interface,
-    ) -> DiagnosticsResult<()> {
-        if id.as_usize() >= self.interfaces.len() {
-            return todo_add_location(SchemaError::UnknownTypeID(
-                id.as_usize(),
-                String::from("Interface"),
-            ));
-        }
-        self.type_map
-            .remove(&self.get_type_name(Type::Interface(id)));
-        self.type_map.insert(interface.name, Type::Interface(id));
-        self.interfaces[id.as_usize()] = interface;
-        Ok(())
-    }
-
-    /// Replaces the definition of object type, but keeps the same id.
-    /// Existing references to the old type now reference the replacement.
-    pub fn replace_object(&mut self, id: ObjectID, object: Object) -> DiagnosticsResult<()> {
-        if id.as_usize() >= self.objects.len() {
-            return todo_add_location(SchemaError::UnknownTypeID(
-                id.as_usize(),
-                String::from("Object"),
-            ));
-        }
-        self.type_map.remove(&self.get_type_name(Type::Object(id)));
-        self.type_map.insert(object.name, Type::Object(id));
-        self.objects[id.as_usize()] = object;
-        Ok(())
-    }
-
-    /// Replaces the definition of enum type, but keeps the same id.
-    /// Existing references to the old type now reference the replacement.
-    pub fn replace_enum(&mut self, id: EnumID, enum_: Enum) -> DiagnosticsResult<()> {
-        if id.as_usize() >= self.enums.len() {
-            return todo_add_location(SchemaError::UnknownTypeID(
-                id.as_usize(),
-                String::from("Enum"),
-            ));
-        }
-        self.type_map.remove(&self.get_type_name(Type::Enum(id)));
-        self.type_map.insert(enum_.name, Type::Enum(id));
-        self.enums[id.as_usize()] = enum_;
-        Ok(())
-    }
-
-    /// Replaces the definition of input object type, but keeps the same id.
-    /// Existing references to the old type now reference the replacement.
-    pub fn replace_input_object(
-        &mut self,
-        id: InputObjectID,
-        input_object: InputObject,
-    ) -> DiagnosticsResult<()> {
-        if id.as_usize() >= self.enums.len() {
-            return todo_add_location(SchemaError::UnknownTypeID(
-                id.as_usize(),
-                String::from("Input Object"),
-            ));
-        }
-        self.type_map
-            .remove(&self.get_type_name(Type::InputObject(id)));
-        self.type_map
-            .insert(input_object.name, Type::InputObject(id));
-        self.input_objects[id.as_usize()] = input_object;
-        Ok(())
-    }
-
-    /// Replaces the definition of union type, but keeps the same id.
-    /// Existing references to the old type now reference the replacement.
-    pub fn replace_union(&mut self, id: UnionID, union: Union) -> DiagnosticsResult<()> {
-        if id.as_usize() >= self.enums.len() {
-            return todo_add_location(SchemaError::UnknownTypeID(
-                id.as_usize(),
-                String::from("Union"),
-            ));
-        }
-        self.type_map.remove(&self.get_type_name(Type::Union(id)));
-        self.type_map.insert(union.name, Type::Union(id));
-        self.unions[id.as_usize()] = union;
-        Ok(())
-    }
-
-    /// Replaces the definition of field, but keeps the same id.
-    /// Existing references to the old field now reference the replacement.
-    pub fn replace_field(&mut self, id: FieldID, field: Field) -> DiagnosticsResult<()> {
-        let id = id.as_usize();
-        if id >= self.fields.len() {
-            return todo_add_location(SchemaError::UnknownTypeID(id, String::from("Field")));
-        }
-        self.fields[id] = field;
-        Ok(())
-    }
-
-    /// Creates an uninitialized, invalid schema which can then be added to using the add_*
-    /// methods. Note that we still bake in some assumptions about the clientid and typename
-    /// fields, but in practice this is not an issue.
-    pub fn create_uninitialized() -> Schema {
-        Schema {
-            query_type: None,
-            mutation_type: None,
-            subscription_type: None,
-            type_map: HashMap::new(),
-            clientid_field: FieldID(0),
-            typename_field: FieldID(0),
-            fetch_token_field: FieldID(0),
-            clientid_field_name: "__id".intern(),
-            typename_field_name: "__typename".intern(),
-            fetch_token_field_name: "__token".intern(),
-            string_type: None,
-            id_type: None,
-            unchecked_argument_type_sentinel: None,
-            directives: HashMap::new(),
-            enums: Vec::new(),
-            fields: Vec::new(),
-            input_objects: Vec::new(),
-            interfaces: Vec::new(),
-            objects: Vec::new(),
-            scalars: Vec::new(),
-            unions: Vec::new(),
-        }
-    }
-
-    pub fn build(
-        schema_definitions: &[graphql_syntax::TypeSystemDefinition],
-        client_definitions: &[graphql_syntax::TypeSystemDefinition],
-    ) -> DiagnosticsResult<Self> {
-        // Step 1: build the type_map from type names to type keys
-        let mut type_map =
-            HashMap::with_capacity(schema_definitions.len() + client_definitions.len());
-        let mut next_object_id = 0;
-        let mut next_interface_id = 0;
-        let mut next_union_id = 0;
-        let mut next_input_object_id = 0;
-        let mut next_enum_id = 0;
-        let mut next_scalar_id = 0;
-        let mut field_count = 0;
-        let mut directive_count = 0;
-        for definition in schema_definitions.iter().chain(client_definitions) {
-            match definition {
-                TypeSystemDefinition::SchemaDefinition { .. } => {}
-                TypeSystemDefinition::DirectiveDefinition { .. } => {
-                    directive_count += 1;
-                }
-                TypeSystemDefinition::ObjectTypeDefinition(ObjectTypeDefinition {
-                    name,
-                    fields,
-                    ..
-                }) => {
-                    type_map.insert(name.value, Type::Object(ObjectID(next_object_id)));
-                    field_count += len_of_option_list(fields);
-                    next_object_id += 1;
-                }
-                TypeSystemDefinition::InterfaceTypeDefinition(InterfaceTypeDefinition {
-                    name,
-                    fields,
-                    ..
-                }) => {
-                    type_map.insert(name.value, Type::Interface(InterfaceID(next_interface_id)));
-                    field_count += len_of_option_list(fields);
-                    next_interface_id += 1;
-                }
-                TypeSystemDefinition::UnionTypeDefinition(UnionTypeDefinition { name, .. }) => {
-                    type_map.insert(name.value, Type::Union(UnionID(next_union_id)));
-                    next_union_id += 1;
-                }
-                TypeSystemDefinition::InputObjectTypeDefinition(InputObjectTypeDefinition {
-                    name,
-                    ..
-                }) => {
-                    type_map.insert(
-                        name.value,
-                        Type::InputObject(InputObjectID(next_input_object_id)),
-                    );
-                    next_input_object_id += 1;
-                }
-                TypeSystemDefinition::EnumTypeDefinition(EnumTypeDefinition { name, .. }) => {
-                    type_map.insert(name.value, Type::Enum(EnumID(next_enum_id)));
-                    next_enum_id += 1;
-                }
-                TypeSystemDefinition::ScalarTypeDefinition(ScalarTypeDefinition {
-                    name, ..
-                }) => {
-                    type_map.insert(name.value, Type::Scalar(ScalarID(next_scalar_id)));
-                    next_scalar_id += 1;
-                }
-                TypeSystemDefinition::ObjectTypeExtension { .. } => {}
-                TypeSystemDefinition::InterfaceTypeExtension { .. } => {}
-                TypeSystemDefinition::SchemaExtension { .. } => todo!("SchemaExtension"),
-                TypeSystemDefinition::EnumTypeExtension { .. } => todo!("EnumTypeExtension"),
-                TypeSystemDefinition::UnionTypeExtension { .. } => todo!("UnionTypeExtension"),
-                TypeSystemDefinition::InputObjectTypeExtension { .. } => {
-                    todo!("InputObjectTypeExtension")
-                }
-                TypeSystemDefinition::ScalarTypeExtension { .. } => todo!("ScalarTypeExtension"),
-            }
-        }
-
-        // Step 2: define operation types, directives, and types
-        let string_type = *type_map.get(&"String".intern()).unwrap();
-        let id_type = *type_map.get(&"ID".intern()).unwrap();
-
-        let unchecked_argument_type_sentinel = Some(TypeReference::Named(
-            *type_map.get(&"Boolean".intern()).unwrap(),
-        ));
-
-        let mut schema = Schema {
-            query_type: None,
-            mutation_type: None,
-            subscription_type: None,
-            type_map,
-            clientid_field: FieldID(0), // dummy value, overwritten later
-            typename_field: FieldID(0), // dummy value, overwritten later
-            fetch_token_field: FieldID(0), // dummy value, overwritten later
-            clientid_field_name: "__id".intern(),
-            typename_field_name: "__typename".intern(),
-            fetch_token_field_name: "__token".intern(),
-            string_type: Some(string_type),
-            id_type: Some(id_type),
-            unchecked_argument_type_sentinel,
-            directives: HashMap::with_capacity(directive_count),
-            enums: Vec::with_capacity(next_enum_id.try_into().unwrap()),
-            fields: Vec::with_capacity(field_count),
-            input_objects: Vec::with_capacity(next_input_object_id.try_into().unwrap()),
-            interfaces: Vec::with_capacity(next_interface_id.try_into().unwrap()),
-            objects: Vec::with_capacity(next_object_id.try_into().unwrap()),
-            scalars: Vec::with_capacity(next_scalar_id.try_into().unwrap()),
-            unions: Vec::with_capacity(next_union_id.try_into().unwrap()),
-        };
-
-        for definition in schema_definitions {
-            schema.add_definition(definition, false)?;
-        }
-
-        for definition in client_definitions {
-            schema.add_definition(definition, true)?;
-        }
-
-        for definition in schema_definitions.iter().chain(client_definitions) {
-            if let TypeSystemDefinition::ObjectTypeDefinition(ObjectTypeDefinition {
-                name,
-                interfaces,
-                ..
-            }) = definition
-            {
-                let object_id = match schema.type_map.get(&name.value) {
-                    Some(Type::Object(id)) => id,
-                    _ => unreachable!("Must be an Object type"),
-                };
-                for interface in interfaces {
-                    let type_ = schema.type_map.get(&interface.value).unwrap();
-                    match type_ {
-                        Type::Interface(id) => {
-                            let interface = schema.interfaces.get_mut(id.as_usize()).unwrap();
-                            interface.implementing_objects.push(*object_id)
-                        }
-                        _ => unreachable!("Must be an interface"),
-                    }
-                }
-            }
-        }
-
-        schema.load_defaults();
-
-        Ok(schema)
-    }
-
-    pub fn load_defaults(&mut self) {
-        self.load_default_root_types();
-        self.load_default_typename_field();
-        self.load_default_fetch_token_field();
-        self.load_default_clientid_field();
-    }
-
-    // In case the schema doesn't define a query, mutation or subscription
-    // type, but there is a Query, Mutation, or Subscription object type
-    // defined, default to those.
-    // This is not standard GraphQL behavior, and we might want to remove
-    // this at some point.
-    fn load_default_root_types(&mut self) {
-        if self.query_type.is_none() {
-            if let Some(Type::Object(id)) = self.type_map.get(&"Query".intern()) {
-                self.query_type = Some(*id);
-            }
-        }
-        if self.mutation_type.is_none() {
-            if let Some(Type::Object(id)) = self.type_map.get(&"Mutation".intern()) {
-                self.mutation_type = Some(*id);
-            }
-        }
-        if self.subscription_type.is_none() {
-            if let Some(Type::Object(id)) = self.type_map.get(&"Subscription".intern()) {
-                self.subscription_type = Some(*id);
-            }
-        }
-    }
-
-    fn load_default_typename_field(&mut self) {
-        let string_type = *self.type_map.get(&"String".intern()).unwrap();
-        let typename_field_id = self.fields.len();
-        self.typename_field = FieldID(typename_field_id.try_into().unwrap());
-        self.fields.push(Field {
-            name: self.typename_field_name,
-            is_extension: false,
-            arguments: ArgumentDefinitions::new(Default::default()),
-            type_: TypeReference::NonNull(Box::new(TypeReference::Named(string_type))),
-            directives: Vec::new(),
-            parent_type: None,
-        });
-    }
-
-    fn load_default_fetch_token_field(&mut self) {
-        let id_type = *self.type_map.get(&"ID".intern()).unwrap();
-        let fetch_token_field_id = self.fields.len();
-        self.fetch_token_field = FieldID(fetch_token_field_id.try_into().unwrap());
-        self.fields.push(Field {
-            name: self.fetch_token_field_name,
-            is_extension: false,
-            arguments: ArgumentDefinitions::new(Default::default()),
-            type_: TypeReference::NonNull(Box::new(TypeReference::Named(id_type))),
-            directives: Vec::new(),
-            parent_type: None,
-        });
-    }
-
-    fn load_default_clientid_field(&mut self) {
-        let id_type = *self.type_map.get(&"ID".intern()).unwrap();
-        let clientid_field_id = self.fields.len();
-        self.clientid_field = FieldID(clientid_field_id.try_into().unwrap());
-        self.fields.push(Field {
-            name: self.clientid_field_name,
-            is_extension: true,
-            arguments: ArgumentDefinitions::new(Default::default()),
-            type_: TypeReference::NonNull(Box::new(TypeReference::Named(id_type))),
-            directives: Vec::new(),
-            parent_type: None,
-        });
-    }
-
-    fn add_definition(
-        &mut self,
-        definition: &TypeSystemDefinition,
-        is_extension: bool,
-    ) -> DiagnosticsResult<()> {
-        match definition {
-            TypeSystemDefinition::SchemaDefinition(SchemaDefinition {
-                operation_types,
-                directives: _directives,
-            }) => {
-                for OperationTypeDefinition { operation, type_ } in &operation_types.items {
-                    let operation_id = self.build_object_id(type_.value)?;
-                    match operation {
-                        OperationType::Query => {
-                            if let Some(prev_query_type) = self.query_type {
-                                return todo_add_location(
-                                    SchemaError::DuplicateOperationDefinition(
-                                        *operation,
-                                        type_.value,
-                                        self.object(prev_query_type).name,
-                                    ),
-                                );
-                            } else {
-                                self.query_type = Some(operation_id);
-                            }
-                        }
-                        OperationType::Mutation => {
-                            if let Some(prev_mutation_type) = self.mutation_type {
-                                return todo_add_location(
-                                    SchemaError::DuplicateOperationDefinition(
-                                        *operation,
-                                        type_.value,
-                                        self.object(prev_mutation_type).name,
-                                    ),
-                                );
-                            } else {
-                                self.mutation_type = Some(operation_id);
-                            }
-                        }
-                        OperationType::Subscription => {
-                            if let Some(prev_subscription_type) = self.subscription_type {
-                                return todo_add_location(
-                                    SchemaError::DuplicateOperationDefinition(
-                                        *operation,
-                                        type_.value,
-                                        self.object(prev_subscription_type).name,
-                                    ),
-                                );
-                            } else {
-                                self.subscription_type = Some(operation_id);
-                            }
-                        }
-                    }
-                }
-            }
-            TypeSystemDefinition::DirectiveDefinition(DirectiveDefinition {
-                name,
-                arguments,
-                repeatable,
-                locations,
-            }) => {
-                if self.directives.contains_key(&name.value) {
-                    let str_name = name.value.lookup();
-                    if str_name != "skip" && str_name != "include" {
-                        // TODO(T63941319) @skip and @include directives are duplicated in our schema
-                        return todo_add_location(SchemaError::DuplicateDirectiveDefinition(
-                            name.value,
-                        ));
-                    }
-                }
-                let arguments = self.build_arguments(arguments)?;
-                self.directives.insert(
-                    name.value,
-                    Directive {
-                        name: name.value,
-                        arguments,
-                        locations: locations.clone(),
-                        repeatable: *repeatable,
-                        is_extension,
-                    },
-                );
-            }
-            TypeSystemDefinition::ObjectTypeDefinition(ObjectTypeDefinition {
-                name,
-                interfaces,
-                fields,
-                directives,
-            }) => {
-                let parent_id = Type::Object(ObjectID(self.objects.len() as u32));
-                let fields = if is_extension {
-                    self.build_extend_fields(
-                        &fields,
-                        &mut HashSet::with_capacity(len_of_option_list(fields)),
-                        Some(parent_id),
-                    )?
-                } else {
-                    self.build_fields(&fields, Some(parent_id))?
-                };
-                let interfaces = interfaces
-                    .iter()
-                    .map(|name| self.build_interface_id(name.value))
-                    .collect::<DiagnosticsResult<Vec<_>>>()?;
-                let directives = self.build_directive_values(&directives);
-                self.objects.push(Object {
-                    name: name.value,
-                    fields,
-                    is_extension,
-                    interfaces,
-                    directives,
-                });
-            }
-            TypeSystemDefinition::InterfaceTypeDefinition(InterfaceTypeDefinition {
-                name,
-                interfaces,
-                directives,
-                fields,
-            }) => {
-                let parent_id = Type::Interface(InterfaceID(self.interfaces.len() as u32));
-                let fields = if is_extension {
-                    self.build_extend_fields(
-                        &fields,
-                        &mut HashSet::with_capacity(len_of_option_list(fields)),
-                        Some(parent_id),
-                    )?
-                } else {
-                    self.build_fields(&fields, Some(parent_id))?
-                };
-                let interfaces = interfaces
-                    .iter()
-                    .map(|name| self.build_interface_id(name.value))
-                    .collect::<DiagnosticsResult<Vec<_>>>()?;
-                let directives = self.build_directive_values(&directives);
-                self.interfaces.push(Interface {
-                    name: name.value,
-                    implementing_objects: vec![],
-                    is_extension,
-                    fields,
-                    directives,
-                    interfaces,
-                });
-            }
-            TypeSystemDefinition::UnionTypeDefinition(UnionTypeDefinition {
-                name,
-                directives,
-                members,
-            }) => {
-                let members = members
-                    .iter()
-                    .map(|name| self.build_object_id(name.value))
-                    .collect::<DiagnosticsResult<Vec<_>>>()?;
-                let directives = self.build_directive_values(&directives);
-                self.unions.push(Union {
-                    name: name.value,
-                    is_extension,
-                    members,
-                    directives,
-                });
-            }
-            TypeSystemDefinition::InputObjectTypeDefinition(InputObjectTypeDefinition {
-                name,
-                fields,
-                directives,
-            }) => {
-                let fields = self.build_arguments(fields)?;
-                let directives = self.build_directive_values(&directives);
-                self.input_objects.push(InputObject {
-                    name: name.value,
-                    fields,
-                    directives,
-                });
-            }
-            TypeSystemDefinition::EnumTypeDefinition(EnumTypeDefinition {
-                name,
-                directives,
-                values,
-            }) => {
-                let directives = self.build_directive_values(&directives);
-                let values = if let Some(values) = values {
-                    values
-                        .items
-                        .iter()
-                        .map(|enum_def| EnumValue {
-                            value: enum_def.name.value,
-                            directives: self.build_directive_values(&enum_def.directives),
-                        })
-                        .collect()
-                } else {
-                    Vec::new()
-                };
-                self.enums.push(Enum {
-                    name: name.value,
-                    is_extension,
-                    values,
-                    directives,
-                });
-            }
-            TypeSystemDefinition::ScalarTypeDefinition(ScalarTypeDefinition {
-                name,
-                directives,
-            }) => {
-                let directives = self.build_directive_values(&directives);
-                self.scalars.push(Scalar {
-                    name: name.value,
-                    is_extension,
-                    directives,
-                })
-            }
-            TypeSystemDefinition::ObjectTypeExtension(ObjectTypeExtension {
-                name,
-                interfaces,
-                fields,
-                directives,
-            }) => match self.type_map.get(&name.value).cloned() {
-                Some(Type::Object(id)) => {
-                    let index = id.as_usize();
-                    let field_ids = &self.objects[index].fields;
-                    let mut existing_fields =
-                        HashSet::with_capacity(field_ids.len() + len_of_option_list(fields));
-                    for field_id in field_ids {
-                        existing_fields.insert(self.fields[field_id.as_usize()].name);
-                    }
-                    let client_fields = self.build_extend_fields(
-                        fields,
-                        &mut existing_fields,
-                        Some(Type::Object(id)),
-                    )?;
-
-                    self.objects[index].fields.extend(client_fields);
-
-                    let built_interfaces = interfaces
-                        .iter()
-                        .map(|name| self.build_interface_id(name.value))
-                        .collect::<DiagnosticsResult<Vec<_>>>()?;
-                    let filtered_interfaces =
-                        _filter_duplicates(&self.objects[index].interfaces, built_interfaces);
-                    self.objects[index].interfaces.extend(filtered_interfaces);
-
-                    let built_directives = self.build_directive_values(&directives);
-                    let filtered_directives =
-                        _filter_duplicates(&self.objects[index].directives, built_directives);
-                    self.objects[index].directives.extend(filtered_directives);
-                }
-                _ => {
-                    return todo_add_location(SchemaError::ExtendUndefinedType(name.value));
-                }
-            },
-            TypeSystemDefinition::InterfaceTypeExtension(InterfaceTypeExtension {
-                name,
-                fields,
-                directives,
-                ..
-            }) => match self.type_map.get(&name.value).cloned() {
-                Some(Type::Interface(id)) => {
-                    let index = id.as_usize();
-                    let field_ids = &self.interfaces[index].fields;
-                    let mut existing_fields =
-                        HashSet::with_capacity(field_ids.len() + len_of_option_list(fields));
-                    for field_id in field_ids {
-                        existing_fields.insert(self.fields[field_id.as_usize()].name);
-                    }
-                    let client_fields = self.build_extend_fields(
-                        fields,
-                        &mut existing_fields,
-                        Some(Type::Interface(id)),
-                    )?;
-                    self.interfaces[index].fields.extend(client_fields);
-
-                    let built_directives = self.build_directive_values(&directives);
-                    let filtered_directives =
-                        _filter_duplicates(&self.interfaces[index].directives, built_directives);
-                    self.interfaces[index]
-                        .directives
-                        .extend(filtered_directives);
-                }
-                _ => {
-                    return todo_add_location(SchemaError::ExtendUndefinedType(name.value));
-                }
-            },
-            TypeSystemDefinition::SchemaExtension { .. } => todo!("SchemaExtension"),
-            TypeSystemDefinition::EnumTypeExtension { .. } => todo!("EnumTypeExtension"),
-            TypeSystemDefinition::UnionTypeExtension { .. } => todo!("UnionTypeExtension"),
-            TypeSystemDefinition::InputObjectTypeExtension { .. } => {
-                todo!("InputObjectTypeExtension")
-            }
-            TypeSystemDefinition::ScalarTypeExtension { .. } => todo!("ScalarTypeExtension"),
-        }
-        Ok(())
-    }
-
-    fn build_object_id(&mut self, name: StringKey) -> DiagnosticsResult<ObjectID> {
-        match self.type_map.get(&name) {
-            Some(Type::Object(id)) => Ok(*id),
-            Some(non_object_type) => {
-                todo_add_location(SchemaError::ExpectedObjectReference(name, *non_object_type))
-            }
-            None => todo_add_location(SchemaError::UndefinedType(name)),
-        }
-    }
-
-    fn build_interface_id(&mut self, name: StringKey) -> DiagnosticsResult<InterfaceID> {
-        match self.type_map.get(&name) {
-            Some(Type::Interface(id)) => Ok(*id),
-            Some(non_interface_type) => todo_add_location(SchemaError::ExpectedInterfaceReference(
-                name,
-                *non_interface_type,
-            )),
-            None => todo_add_location(SchemaError::UndefinedType(name)),
-        }
-    }
-
-    fn build_field(&mut self, field: Field) -> FieldID {
-        let field_index = self.fields.len().try_into().unwrap();
-        self.fields.push(field);
-        FieldID(field_index)
-    }
-
-    fn build_fields(
-        &mut self,
-        field_defs: &Option<List<FieldDefinition>>,
-        parent_type: Option<Type>,
-    ) -> DiagnosticsResult<Vec<FieldID>> {
-        if let Some(field_defs) = field_defs {
-            field_defs
-                .items
-                .iter()
-                .map(|field_def| {
-                    let arguments = self.build_arguments(&field_def.arguments)?;
-                    let type_ = self.build_type_reference(&field_def.type_)?;
-                    let directives = self.build_directive_values(&field_def.directives);
-                    Ok(self.build_field(Field {
-                        name: field_def.name.value,
-                        is_extension: false,
-                        arguments,
-                        type_,
-                        directives,
-                        parent_type,
-                    }))
-                })
-                .collect()
-        } else {
-            Ok(Vec::new())
-        }
-    }
-
-    fn build_extend_fields(
-        &mut self,
-        field_defs: &Option<List<FieldDefinition>>,
-        existing_fields: &mut HashSet<StringKey>,
-        parent_type: Option<Type>,
-    ) -> DiagnosticsResult<Vec<FieldID>> {
-        if let Some(field_defs) = field_defs {
-            let mut field_ids: Vec<FieldID> = Vec::with_capacity(field_defs.items.len());
-            for field_def in &field_defs.items {
-                if !existing_fields.insert(field_def.name.value) {
-                    return todo_add_location(SchemaError::DuplicateField(field_def.name.value));
-                }
-                let arguments = self.build_arguments(&field_def.arguments)?;
-                let directives = self.build_directive_values(&field_def.directives);
-                let type_ = self.build_type_reference(&field_def.type_)?;
-                field_ids.push(self.build_field(Field {
-                    name: field_def.name.value,
-                    is_extension: true,
-                    arguments,
-                    type_,
-                    directives,
-                    parent_type,
-                }));
-            }
-            Ok(field_ids)
-        } else {
-            Ok(Vec::new())
-        }
-    }
-
-    fn build_arguments(
-        &mut self,
-        arg_defs: &Option<List<InputValueDefinition>>,
-    ) -> DiagnosticsResult<ArgumentDefinitions> {
-        if let Some(arg_defs) = arg_defs {
-            let arg_defs: DiagnosticsResult<Vec<Argument>> = arg_defs
-                .items
-                .iter()
-                .map(|arg_def| {
-                    Ok(Argument {
-                        name: arg_def.name.value,
-                        type_: self.build_type_reference(&arg_def.type_)?,
-                        default_value: arg_def.default_value.clone(),
-                    })
-                })
-                .collect();
-            Ok(ArgumentDefinitions(arg_defs?))
-        } else {
-            Ok(ArgumentDefinitions(Vec::new()))
-        }
-    }
-
-    fn build_type_reference(
-        &mut self,
-        ast_type: &TypeAnnotation,
-    ) -> DiagnosticsResult<TypeReference> {
-        Ok(match ast_type {
-            TypeAnnotation::Named(name) => {
-                TypeReference::Named(*self.type_map.get(&name.value).ok_or_else(|| {
-                    vec![Diagnostic::error(
-                        SchemaError::UndefinedType(name.value),
-                        Location::generated(),
-                    )]
-                })?)
-            }
-            TypeAnnotation::NonNull(of_type) => {
-                TypeReference::NonNull(Box::new(self.build_type_reference(&of_type.type_)?))
-            }
-            TypeAnnotation::List(of_type) => {
-                TypeReference::List(Box::new(self.build_type_reference(&of_type.type_)?))
-            }
-        })
-    }
-
-    fn build_directive_values(&mut self, directives: &[ConstantDirective]) -> Vec<DirectiveValue> {
-        directives
-            .iter()
-            .map(|directive| {
-                let arguments = if let Some(arguments) = &directive.arguments {
-                    arguments
-                        .items
-                        .iter()
-                        .map(|argument| ArgumentValue {
-                            name: argument.name.value,
-                            value: argument.value.clone(),
-                        })
-                        .collect()
-                } else {
-                    Vec::new()
-                };
-                DirectiveValue {
-                    name: directive.name.value,
-                    arguments,
-                }
-            })
-            .collect()
-    }
-
-    pub fn snapshot_print(self) -> String {
-        let Self {
-            query_type,
-            mutation_type,
-            subscription_type,
-            directives,
-            clientid_field: _clientid_field,
-            typename_field: _typename_field,
-            fetch_token_field: _fetch_token_field,
-            clientid_field_name: _clientid_field_name,
-            typename_field_name: _typename_field_name,
-            fetch_token_field_name: _fetch_token_field_name,
-            string_type: _string_type,
-            id_type: _id_type,
-            unchecked_argument_type_sentinel: _unchecked_argument_type_sentinel,
-            type_map,
-            enums,
-            fields,
-            input_objects,
-            interfaces,
-            objects,
-            scalars,
-            unions,
-        } = self;
-        let ordered_type_map: BTreeMap<String, Type> = type_map
-            .into_iter()
-            .map(|(key, value)| (key.lookup().to_owned(), value))
-            .collect();
-
-        let mut ordered_directives = directives.values().collect::<Vec<&Directive>>();
-        ordered_directives.sort_by_key(|dir| dir.name.lookup());
-
-        format!(
-            r#"Schema {{
- query_type: {:#?}
- mutation_type: {:#?}
- subscription_type: {:#?}
- directives: {:#?}
- type_map: {:#?}
- enums: {:#?}
- fields: {:#?}
- input_objects: {:#?}
- interfaces: {:#?}
- objects: {:#?}
- scalars: {:#?}
- unions: {:#?}
- }}"#,
-            query_type,
-            mutation_type,
-            subscription_type,
-            ordered_directives,
-            ordered_type_map,
-            enums,
-            fields,
-            input_objects,
-            interfaces,
-            objects,
-            scalars,
-            unions,
-        )
-    }
-}
-
-fn _filter_duplicates<T: std::cmp::Eq + std::hash::Hash>(left: &[T], right: Vec<T>) -> Vec<T> {
-    let mut hs = HashSet::new();
-    for t in left {
-        hs.insert(t);
-    }
-
-    let mut v = Vec::new();
-    for t in right {
-        if !hs.contains(&t) {
-            v.push(t);
-        }
-    }
-
-    v
-}
-=======
 pub(crate) type TypeMap = HashMap<StringKey, Type>;
->>>>>>> 8f130c84
 
 macro_rules! type_id {
     ($name:ident, $type:ident) => {
