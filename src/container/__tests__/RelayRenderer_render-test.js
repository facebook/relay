/**
 * Copyright 2013-2015, Facebook, Inc.
 * All rights reserved.
 *
 * This source code is licensed under the BSD-style license found in the
 * LICENSE file in the root directory of this source tree. An additional grant
 * of patent rights can be found in the PATENTS file in the same directory.
 *
 * @emails oncall+relay
 */

'use strict';

require('RelayTestUtils').unmockRelay();

jest.dontMock('RelayRenderer');

const React = require('React');
const ReactDOM = require('ReactDOM');
const ReactTestUtils = require('ReactTestUtils');
const Relay = require('Relay');
const RelayQueryConfig = require('RelayQueryConfig');
const RelayRenderer = require('RelayRenderer');
const RelayStore = require('RelayStore');
const StaticContainer = require('StaticContainer.react');

describe('RelayRenderer.render', () => {
  let MockComponent;
  let MockContainer;

  let container;
  let queryConfig;
  let renderedComponent;
  
  function renderElement(element) {
    renderedComponent = ReactDOM.render(element, container);
  }

  function getRenderOutput() {
    return ReactTestUtils.findRenderedComponentWithType(
      renderedComponent,
      StaticContainer
    );
  }

  beforeEach(() => {
    jest.resetModuleRegistry();

    MockComponent = React.createClass({render: () => <div />});
    MockContainer = Relay.createContainer(MockComponent, {
      fragments: {},
    });

    container = document.createElement('div');
    queryConfig = RelayQueryConfig.genMockInstance();

<<<<<<< HEAD
    jest.addMatchers({
      toBeUpdated() {
        return this.actual.props.shouldUpdate;
      },
      toBeRenderedChild() {
        return getRenderOutput().props.children === this.actual;
=======
    jasmine.addMatchers({
      toBeShallowUpdated() {
        return {
          compare(actual) {
            return {
              pass: actual.props.shouldUpdate,
            };
          },
        };
      },
      toBeShallowRenderedChild() {
        return {
          compare(actual) {
            return {
              pass: ShallowRenderer.getRenderOutput().props.children === actual,
            };
          },
        };
>>>>>>> 4d39d9ca
      },
    });
  });

  it('defaults to null if unready and `render` is not supplied', () => {
    renderElement(
      <RelayRenderer Component={MockContainer} queryConfig={queryConfig} />
    );
    expect(null).toBeRenderedChild();
  });

  it('defaults to component if ready and `render` is not supplied', () => {
    renderElement(
      <RelayRenderer Component={MockContainer} queryConfig={queryConfig} />
    );
    RelayStore.primeCache.mock.requests[0].resolve();

    const output = getRenderOutput().props.children;
    expect(output.type).toBe(MockContainer);
    expect(output.props).toEqual({});
  });

  it('renders null if `render` returns null', () => {
    renderElement(
      <RelayRenderer
        Component={MockContainer}
        queryConfig={queryConfig}
        render={() => null}
      />
    );
    RelayStore.primeCache.mock.requests[0].block();
    expect(null).toBeRenderedChild();
  });

  it('renders previous view if `render` returns undefined', () => {
    const prevView = <span />;
    renderElement(
      <RelayRenderer
        Component={MockContainer}
        queryConfig={queryConfig}
        render={() => prevView}
      />
    );
    RelayStore.primeCache.mock.requests[0].block();
    expect(prevView).toBeRenderedChild();

    renderElement(
      <RelayRenderer
        Component={MockContainer}
        queryConfig={queryConfig}
        render={() => undefined}
      />
    );
    expect(getRenderOutput()).not.toBeUpdated();
  });

  it('renders new view if `render` return a new view', () => {
    const prevView = <span />;
    renderElement(
      <RelayRenderer
        Component={MockContainer}
        queryConfig={queryConfig}
        render={() => prevView}
      />
    );
    RelayStore.primeCache.mock.requests[0].block();
    expect(prevView).toBeRenderedChild();

    const nextView = <div />;
    renderElement(
      <RelayRenderer
        Component={MockContainer}
        queryConfig={queryConfig}
        render={() => nextView}
      />
    );
    expect(nextView).toBeRenderedChild();
  });

  it('renders when mounted before a request is sent', () => {
    const initialView = <div />;
    const render = jest.genMockFunction().mockReturnValue(initialView);
    renderElement(
      <RelayRenderer
        Component={MockContainer}
        queryConfig={queryConfig}
        render={render}
      />
    );
    expect(render).toBeCalled();
    expect(initialView).toBeRenderedChild();
  });

  it('renders when updated before the initial request is sent', () => {
    renderElement(
      <RelayRenderer Component={MockContainer} queryConfig={queryConfig} />
    );
    const loadingView = <div />;
    renderElement(
      <RelayRenderer
        Component={MockContainer}
        queryConfig={RelayQueryConfig.genMockInstance()}
        render={() => loadingView}
      />
    );
    // Since RelayRenderer has not yet sent a request, view gets to update.
    expect(getRenderOutput()).toBeUpdated();
  });

  it('does not render when updated after the initial request is sent', () => {
    renderElement(
      <RelayRenderer Component={MockContainer} queryConfig={queryConfig} />
    );
    RelayStore.primeCache.mock.requests[0].block();

    const loadingView = <div />;
    renderElement(
      <RelayRenderer
        Component={MockContainer}
        queryConfig={RelayQueryConfig.genMockInstance()}
        render={() => loadingView}
      />
    );
    // RelayRenderer does not synchronously update because the ready state (and
    // therefore render arguments) for the new `queryConfig` is not yet known.
    expect(getRenderOutput()).not.toBeUpdated();
    RelayStore.primeCache.mock.requests[1].block();
    expect(loadingView).toBeRenderedChild();
  });

  it('renders whenever updated after request is sent', () => {
    const render = jest.genMockFunction();
    function update() {
      renderElement(
        <RelayRenderer
          Component={MockContainer}
          queryConfig={queryConfig}
          render={render}
        />
      );
    }
    update();
    RelayStore.primeCache.mock.requests[0].block();

    expect(render.mock.calls.length).toBe(2);

    update();
    update();
    update();

    expect(render.mock.calls.length).toBe(5);
  });

  it('renders once after each ready state change', () => {
    const render = jest.genMockFunction();

    renderElement(
      <RelayRenderer
        Component={MockContainer}
        queryConfig={queryConfig}
        render={render}
      />
    );

    const request = RelayStore.primeCache.mock.requests[0];

    expect(render.mock.calls.length).toBe(1);

    request.block();
    expect(render.mock.calls.length).toBe(2);

    request.resolve();
    expect(render.mock.calls.length).toBe(3);

    request.succeed();
    expect(render.mock.calls.length).toBe(4);
  });
});<|MERGE_RESOLUTION|>--- conflicted
+++ resolved
@@ -31,7 +31,7 @@
   let container;
   let queryConfig;
   let renderedComponent;
-  
+
   function renderElement(element) {
     renderedComponent = ReactDOM.render(element, container);
   }
@@ -54,16 +54,8 @@
     container = document.createElement('div');
     queryConfig = RelayQueryConfig.genMockInstance();
 
-<<<<<<< HEAD
-    jest.addMatchers({
+    jasmine.addMatchers({
       toBeUpdated() {
-        return this.actual.props.shouldUpdate;
-      },
-      toBeRenderedChild() {
-        return getRenderOutput().props.children === this.actual;
-=======
-    jasmine.addMatchers({
-      toBeShallowUpdated() {
         return {
           compare(actual) {
             return {
@@ -72,15 +64,14 @@
           },
         };
       },
-      toBeShallowRenderedChild() {
+      toBeRenderedChild() {
         return {
           compare(actual) {
             return {
-              pass: ShallowRenderer.getRenderOutput().props.children === actual,
+              pass: getRenderOutput().props.children === actual,
             };
           },
         };
->>>>>>> 4d39d9ca
       },
     });
   });
