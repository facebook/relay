/**
 * Copyright (c) 2013-present, Facebook, Inc.
 * All rights reserved.
 *
 * This source code is licensed under the BSD-style license found in the
 * LICENSE file in the root directory of this source tree. An additional grant
 * of patent rights can be found in the PATENTS file in the same directory.
 *
 * @providesModule RelayRenderer
 * @typechecks
 * @flow
 */

'use strict';

const RelayFragmentPointer = require('RelayFragmentPointer');
const React = require('React');
import type {RelayQueryConfigSpec} from 'RelayContainer';
import type RelayContext from 'RelayContext';
import type {GarbageCollectionHold} from 'RelayGarbageCollector';
import type {RelayQuerySet} from 'RelayInternalTypes';
const RelayPropTypes = require('RelayPropTypes');
import type {
  Abortable,
  ComponentReadyState,
  ReadyState,
  RelayContainer,
} from 'RelayTypes';
const StaticContainer = require('StaticContainer.react');

const getRelayQueries = require('getRelayQueries');
const invariant = require('invariant');
const mapObject = require('mapObject');

type RelayRendererProps = {
  Container: RelayContainer;
  forceFetch?: ?boolean;
  onForceFetch?: ?(
    querySet: RelayQuerySet,
    callback: (readyState: ReadyState) => void
  ) => Abortable;
  onPrimeCache?: ?(
    querySet: RelayQuerySet,
    callback: (readyState: ReadyState) => void
  ) => Abortable;
  onReadyStateChange?: ?(readyState: ReadyState) => void;
  queryConfig: RelayQueryConfigSpec;
  relayContext: RelayContext;
  render?: ?RelayRendererRenderCallback;
};
export type RelayRendererRenderCallback =
  (renderArgs: RelayRendererRenderArgs) => ?ReactElement;
type RelayRendererRenderArgs = {
  done: boolean;
  error: ?Error;
  props: ?Object;
  retry: ?Function;
  stale: boolean;
};
type RelayRendererState = {
  activeContainer: ?RelayContainer;
  activeContext: ?RelayContext;
  activeQueryConfig: ?RelayQueryConfigSpec;
  readyState: ?ComponentReadyState;
  renderArgs: RelayRendererRenderArgs;
};

const {PropTypes} = React;

/**
 * @public
 *
 * RelayRenderer renders a container and query config after fulfilling its data
 * dependencies. Precise rendering behavior is configured via the `render` prop
 * which takes a callback.
 *
 * The container created using `Relay.createContainer` must be supplied via the
 * `Container` prop, and the query configuration that conforms to the shape of a
 * `RelayQueryConfig` must be supplied via the `queryConfig` prop.
 *
 * === Render Callback ===
 *
 * The `render` callback is called with an object with the following properties:
 *
 *   props: ?Object
 *     If present, sufficient data is ready to render the container. This object
 *     must be spread into the container using the spread attribute operator. If
 *     absent, there is insufficient data to render the container.
 *
 *   done: boolean
 *     Whether all data dependencies have been fulfilled. If `props` is present
 *     but `done` is false, then sufficient data is ready to render, but some
 *     data dependencies have not yet been fulfilled.
 *
 *   error: ?Error
 *     If present, an error occurred while fulfilling data dependencies. If
 *     `props` and `error` are both present, then sufficient data is ready to
 *     render, but an error occurred while fulfilling deferred dependencies.
 *
 *   retry: ?Function
 *     A function that can be called to re-attempt to fulfill data dependencies.
 *     This property is only present if an `error` has occurred.
 *
 *   stale: boolean
 *     When `forceFetch` is enabled, a request is always made to fetch updated
 *     data. However, if all data dependencies can be immediately fulfilled, the
 *     `props` property will be present. In this case, `stale` will be true.
 *
 * The `render` callback can return `undefined` to continue rendering the last
 * view rendered (e.g. when transitioning from one `queryConfig` to another).
 *
 * If a `render` callback is not supplied, the default behavior is to render the
 * container if data is available, the existing view if one exists, or nothing.
 *
 * === Refs ===
 *
 * References to elements rendered by the `render` callback can be obtained by
 * using the React `ref` prop. For example:
 *
 *   <FooComponent {...props} ref={handleFooRef} />
 *
 *   function handleFooRef(component) {
 *     // Invoked when `<FooComponent>` is mounted or unmounted. When mounted,
 *     // `component` will be the component. When unmounted, `component` will
 *     // be null.
 *   }
 *
 */
class RelayRenderer extends React.Component {
  gcHold: ?GarbageCollectionHold;
  mounted: boolean;
  pendingRequest: ?Abortable;
  props: RelayRendererProps;
  state: RelayRendererState;

  constructor(props: RelayRendererProps, context: any) {
    super(props, context);
    const garbageCollector =
      this.props.relayContext.getStoreData().getGarbageCollector();
    this.gcHold = garbageCollector && garbageCollector.acquireHold();
    this.mounted = true;
    this.pendingRequest = null;
    this.state = this._buildState(null, null, null, null);
  }

  /**
   * @private
   */
  _buildState(
    activeContainer: ?RelayContainer,
    activeQueryConfig: ?RelayQueryConfigSpec,
    readyState: ?ReadyState,
    props: ?Object
  ): RelayRendererState {
    return {
      activeContainer,
      activeQueryConfig,
      readyState: readyState && {...readyState, mounted: true},
      renderArgs: {
        done: !!readyState && readyState.done,
        error: readyState && readyState.error,
        props,
        retry: () => this._retry(),
        stale: !!readyState && readyState.stale,
      },
    };
  }

  getChildContext(): Object {
    const {queryConfig: route, relayContext: relay} = this.props;
    return {relay, route};
  }

  componentDidMount(): void {
    this._runQueries(this.props);
  }

  /**
   * @private
   */
<<<<<<< HEAD
  _runQueries(props: RelayRendererProps): RelayRendererState {
    const {Container, forceFetch, queryConfig, relayContext} = props;
=======
  _runQueries(
    {
      Container,
      forceFetch,
      onForceFetch,
      onPrimeCache,
      queryConfig,
    }: RelayRendererProps
  ): void {
>>>>>>> 105175b5
    const querySet = getRelayQueries(Container, queryConfig);
    const onReadyStateChange = readyState => {
      if (!this.mounted) {
        this._handleReadyStateChange({...readyState, mounted: false});
        return;
      }
      if (request !== this.pendingRequest) {
        // Ignore (abort) ready state if we have a new pending request.
        return;
      }
      if (readyState.aborted || readyState.done || readyState.error) {
        this.pendingRequest = null;
      }
      let {props} = this.state.renderArgs;
      if (readyState.ready && !props) {
        props = {
          ...queryConfig.params,
          ...mapObject(
            querySet,
            query => createFragmentPointerForRoot(relayContext, query)
          ),
        };
      }
<<<<<<< HEAD
      this.setState({
        activeContainer: Container,
        activeContext: relayContext,
        activeQueryConfig: queryConfig,
        pendingRequest,
        readyState: {...readyState, mounted: true},
        renderArgs: {
          done: readyState.done,
          error: readyState.error,
          props,
          retry: this.state.renderArgs.retry,
          stale: readyState.stale,
        },
      });
=======
      this.setState(
        this._buildState(
          Container,
          queryConfig,
          readyState,
          props
        )
      );
>>>>>>> 105175b5
    };

    if (this.pendingRequest) {
      this.pendingRequest.abort();
    }

    const request = this.pendingRequest = forceFetch ?
      (
<<<<<<< HEAD
        props.onForceFetch ?
          props.onForceFetch(querySet, onReadyStateChange) :
          relayContext.forceFetch(querySet, onReadyStateChange)
      ) :
      (
        props.onPrimeCache ?
          props.onPrimeCache(querySet, onReadyStateChange) :
          relayContext.primeCache(querySet, onReadyStateChange)
      );

    return {
      activeContainer: this.state ? this.state.activeContainer : null,
      activeContext: this.state ? this.state.activeContext : null,
      activeQueryConfig: this.state ? this.state.activeQueryConfig : null,
      pendingRequest: request,
      readyState: null,
      renderArgs: {
        done: false,
        error: null,
        props: null,
        retry: this._retry.bind(this),
        stale: false,
      },
    };
=======
        onForceFetch ?
          onForceFetch(querySet, onReadyStateChange) :
          RelayStore.forceFetch(querySet, onReadyStateChange)
      ) :
      (
        onPrimeCache ?
          onPrimeCache(querySet, onReadyStateChange) :
          RelayStore.primeCache(querySet, onReadyStateChange)
      );
>>>>>>> 105175b5
  }

  /**
   * Returns whether or not the view should be updated during the current render
   * pass. This is false between invoking `Relay.Store.{primeCache,forceFetch}`
   * and the first invocation of the `onReadyStateChange` callback if there is
   * an actively rendered Relay context, container and query configuration.
   *
   * @private
   */
  _shouldUpdate(): boolean {
    const {activeContainer, activeContext, activeQueryConfig} = this.state;
    const {Container, queryConfig, relayContext} = this.props;
    return (
      (!activeContainer || Container === activeContainer) &&
      (!activeContext || relayContext === activeContext) &&
      (!activeQueryConfig || queryConfig === activeQueryConfig)
    );
  }

  /**
   * @private
   */
  _runQueriesAndSetState(props: RelayRendererProps): void {
    this._runQueries(props);
    this.setState(
      this._buildState(
        this.state.activeContainer,
        this.state.activeQueryConfig,
        null,
        null
      )
    );
  }

  /**
   * @private
   */
  _retry(): void {
    const {readyState} = this.state;
    invariant(
      readyState && readyState.error,
      'RelayRenderer: You tried to call `retry`, but the last request did ' +
      'not fail. You can only call this when the last request has failed.'
    );
    this._runQueriesAndSetState(this.props);
  }

  componentWillReceiveProps(nextProps: RelayRendererProps): void {
    if (nextProps.Container !== this.props.Container ||
        nextProps.queryConfig !== this.props.queryConfig ||
        nextProps.relayContext !== this.props.relayContext ||
        (nextProps.forceFetch && !this.props.forceFetch)) {
<<<<<<< HEAD
      if (this.state.pendingRequest) {
        this.state.pendingRequest.abort();
      }
      if (nextProps.relayContext !== this.props.relayContext) {
        if (this.gcHold) {
          this.gcHold.release();
        }
        const garbageCollector =
          nextProps.relayContext.getStoreData().getGarbageCollector();
        this.gcHold = garbageCollector && garbageCollector.acquireHold();
      }
      this.setState(this._runQueries(nextProps));
=======
      this._runQueriesAndSetState(nextProps);
>>>>>>> 105175b5
    }
  }

  componentDidUpdate(
    prevProps: RelayRendererProps,
    prevState?: RelayRendererState
  ): void {
    // `prevState` should exist; the truthy check is for Flow soundness.
    const {readyState} = this.state;
    if (readyState) {
      if (!prevState || readyState !== prevState.readyState) {
        this._handleReadyStateChange(readyState);
      }
    }
  }

  /**
   * @private
   */
  _handleReadyStateChange(readyState: ReadyState): void {
    const {onReadyStateChange} = this.props;
    if (onReadyStateChange) {
      onReadyStateChange(readyState);
    }
  }

  componentWillUnmount(): void {
    if (this.pendingRequest) {
      this.pendingRequest.abort();
    }
    if (this.gcHold) {
      this.gcHold.release();
    }
    this.gcHold = null;
    this.mounted = false;
  }

  render(): ?ReactElement {
    let children;
    let shouldUpdate = this._shouldUpdate();
    if (shouldUpdate) {
      const {Container, render} = this.props;
      const {renderArgs} = this.state;
      if (render) {
        children = render(renderArgs);
      } else if (renderArgs.props) {
        children = <Container {...renderArgs.props} />;
      }
    }
    if (children === undefined) {
      children = null;
      shouldUpdate = false;
    }
    return (
      <StaticContainer shouldUpdate={shouldUpdate}>
        {children}
      </StaticContainer>
    );
  }
}

function createFragmentPointerForRoot(relayContext, query) {
  return query ?
    RelayFragmentPointer.createForRoot(
      relayContext.getStoreData().getQueuedStore(),
      query
    ) :
    null;
}

RelayRenderer.propTypes = {
  Container: RelayPropTypes.Container,
  forceFetch: PropTypes.bool,
  onReadyStateChange: PropTypes.func,
  queryConfig: RelayPropTypes.QueryConfig.isRequired,
  relayContext: RelayPropTypes.Context.isRequired,
  render: PropTypes.func,
};

RelayRenderer.childContextTypes = {
  relay: RelayPropTypes.Context,
  route: RelayPropTypes.QueryConfig.isRequired,
};

module.exports = RelayRenderer;<|MERGE_RESOLUTION|>--- conflicted
+++ resolved
@@ -16,7 +16,7 @@
 const RelayFragmentPointer = require('RelayFragmentPointer');
 const React = require('React');
 import type {RelayQueryConfigSpec} from 'RelayContainer';
-import type RelayContext from 'RelayContext';
+import type {RelayContextInterface} from 'RelayContext';
 import type {GarbageCollectionHold} from 'RelayGarbageCollector';
 import type {RelayQuerySet} from 'RelayInternalTypes';
 const RelayPropTypes = require('RelayPropTypes');
@@ -45,7 +45,7 @@
   ) => Abortable;
   onReadyStateChange?: ?(readyState: ReadyState) => void;
   queryConfig: RelayQueryConfigSpec;
-  relayContext: RelayContext;
+  relayContext: RelayContextInterface;
   render?: ?RelayRendererRenderCallback;
 };
 export type RelayRendererRenderCallback =
@@ -59,7 +59,7 @@
 };
 type RelayRendererState = {
   activeContainer: ?RelayContainer;
-  activeContext: ?RelayContext;
+  activeContext: ?RelayContextInterface;
   activeQueryConfig: ?RelayQueryConfigSpec;
   readyState: ?ComponentReadyState;
   renderArgs: RelayRendererRenderArgs;
@@ -140,7 +140,7 @@
     this.gcHold = garbageCollector && garbageCollector.acquireHold();
     this.mounted = true;
     this.pendingRequest = null;
-    this.state = this._buildState(null, null, null, null);
+    this.state = this._buildState(null, null, null, null, null);
   }
 
   /**
@@ -148,12 +148,14 @@
    */
   _buildState(
     activeContainer: ?RelayContainer,
+    activeContext: ?RelayContextInterface,
     activeQueryConfig: ?RelayQueryConfigSpec,
     readyState: ?ReadyState,
     props: ?Object
   ): RelayRendererState {
     return {
       activeContainer,
+      activeContext,
       activeQueryConfig,
       readyState: readyState && {...readyState, mounted: true},
       renderArgs: {
@@ -167,8 +169,10 @@
   }
 
   getChildContext(): Object {
-    const {queryConfig: route, relayContext: relay} = this.props;
-    return {relay, route};
+    return {
+      relay: this.props.relayContext,
+      route: this.props.queryConfig,
+    };
   }
 
   componentDidMount(): void {
@@ -178,10 +182,6 @@
   /**
    * @private
    */
-<<<<<<< HEAD
-  _runQueries(props: RelayRendererProps): RelayRendererState {
-    const {Container, forceFetch, queryConfig, relayContext} = props;
-=======
   _runQueries(
     {
       Container,
@@ -189,9 +189,9 @@
       onForceFetch,
       onPrimeCache,
       queryConfig,
+      relayContext,
     }: RelayRendererProps
   ): void {
->>>>>>> 105175b5
     const querySet = getRelayQueries(Container, queryConfig);
     const onReadyStateChange = readyState => {
       if (!this.mounted) {
@@ -215,31 +215,15 @@
           ),
         };
       }
-<<<<<<< HEAD
-      this.setState({
-        activeContainer: Container,
-        activeContext: relayContext,
-        activeQueryConfig: queryConfig,
-        pendingRequest,
-        readyState: {...readyState, mounted: true},
-        renderArgs: {
-          done: readyState.done,
-          error: readyState.error,
-          props,
-          retry: this.state.renderArgs.retry,
-          stale: readyState.stale,
-        },
-      });
-=======
       this.setState(
         this._buildState(
           Container,
+          relayContext,
           queryConfig,
           readyState,
           props
         )
       );
->>>>>>> 105175b5
     };
 
     if (this.pendingRequest) {
@@ -248,42 +232,15 @@
 
     const request = this.pendingRequest = forceFetch ?
       (
-<<<<<<< HEAD
-        props.onForceFetch ?
-          props.onForceFetch(querySet, onReadyStateChange) :
-          relayContext.forceFetch(querySet, onReadyStateChange)
-      ) :
-      (
-        props.onPrimeCache ?
-          props.onPrimeCache(querySet, onReadyStateChange) :
-          relayContext.primeCache(querySet, onReadyStateChange)
-      );
-
-    return {
-      activeContainer: this.state ? this.state.activeContainer : null,
-      activeContext: this.state ? this.state.activeContext : null,
-      activeQueryConfig: this.state ? this.state.activeQueryConfig : null,
-      pendingRequest: request,
-      readyState: null,
-      renderArgs: {
-        done: false,
-        error: null,
-        props: null,
-        retry: this._retry.bind(this),
-        stale: false,
-      },
-    };
-=======
         onForceFetch ?
           onForceFetch(querySet, onReadyStateChange) :
-          RelayStore.forceFetch(querySet, onReadyStateChange)
+          relayContext.forceFetch(querySet, onReadyStateChange)
       ) :
       (
         onPrimeCache ?
           onPrimeCache(querySet, onReadyStateChange) :
-          RelayStore.primeCache(querySet, onReadyStateChange)
+          relayContext.primeCache(querySet, onReadyStateChange)
       );
->>>>>>> 105175b5
   }
 
   /**
@@ -312,6 +269,7 @@
     this.setState(
       this._buildState(
         this.state.activeContainer,
+        this.state.activeContext,
         this.state.activeQueryConfig,
         null,
         null
@@ -337,10 +295,6 @@
         nextProps.queryConfig !== this.props.queryConfig ||
         nextProps.relayContext !== this.props.relayContext ||
         (nextProps.forceFetch && !this.props.forceFetch)) {
-<<<<<<< HEAD
-      if (this.state.pendingRequest) {
-        this.state.pendingRequest.abort();
-      }
       if (nextProps.relayContext !== this.props.relayContext) {
         if (this.gcHold) {
           this.gcHold.release();
@@ -349,10 +303,7 @@
           nextProps.relayContext.getStoreData().getGarbageCollector();
         this.gcHold = garbageCollector && garbageCollector.acquireHold();
       }
-      this.setState(this._runQueries(nextProps));
-=======
       this._runQueriesAndSetState(nextProps);
->>>>>>> 105175b5
     }
   }
 
@@ -428,7 +379,7 @@
   forceFetch: PropTypes.bool,
   onReadyStateChange: PropTypes.func,
   queryConfig: RelayPropTypes.QueryConfig.isRequired,
-  relayContext: RelayPropTypes.Context.isRequired,
+  relayContext: RelayPropTypes.Context,
   render: PropTypes.func,
 };
 
