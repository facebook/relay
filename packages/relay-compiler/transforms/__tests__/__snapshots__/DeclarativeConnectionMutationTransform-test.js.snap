// Jest Snapshot v1, https://goo.gl/fbAQLP

exports[`matches expected output: append-edge.graphql 1`] = `
~~~~~~~~~~ INPUT ~~~~~~~~~~
mutation CommentCreateMutation(
  $connections: [String!]!
  $input: CommentCreateInput
) {
  commentCreate(input: $input) {
    feedbackCommentEdge @appendEdge(connections: $connections) {
      cursor
      node {
        id
      }
    }
  }
}

~~~~~~~~~~ OUTPUT ~~~~~~~~~~
mutation CommentCreateMutation(
  $connections: [String!]!
  $input: CommentCreateInput
) {
  commentCreate(input: $input) {
    feedbackCommentEdge @__clientField(handle: "appendEdge", handleArgs: (connections: $connections)) {
      cursor
      node {
        id
      }
    }
  }
}

`;

exports[`matches expected output: append-edge-unspported.invalid.graphql 1`] = `
~~~~~~~~~~ INPUT ~~~~~~~~~~
# expected-to-throw
mutation CommentCreateMutation(
  $connections: [String!]!
  $input: CommentCreateInput
) {
  commentCreate(input: $input) {
    viewer @appendEdge(connections: $connections) {
      __typename
    }
  }
}

~~~~~~~~~~ OUTPUT ~~~~~~~~~~
THROWN EXCEPTION:

Unsupported use of @appendEdge on field 'viewer', expected an edge field (a field with 'cursor' and 'node' selection).

Source: GraphQL request (7:12)
6:   commentCreate(input: $input) {
7:     viewer @appendEdge(connections: $connections) {
              ^
8:       __typename

`;

exports[`matches expected output: delete-from-store.graphql 1`] = `
~~~~~~~~~~ INPUT ~~~~~~~~~~
mutation CommentDeleteMutation($input: CommentDeleteInput) {
  commentDelete(input: $input) {
    deletedCommentId @deleteRecord
  }
}

~~~~~~~~~~ OUTPUT ~~~~~~~~~~
mutation CommentDeleteMutation(
  $input: CommentDeleteInput
) {
  commentDelete(input: $input) {
    deletedCommentId @__clientField(handle: "deleteRecord")
  }
}

`;

<<<<<<< HEAD
exports[`matches expected output: delete-from-store-with-connections-arg.graphql 1`] = `
~~~~~~~~~~ INPUT ~~~~~~~~~~
mutation CommentDeleteMutation($input: CommentDeleteInput, $connections: [String!]) {
  commentDelete(input: $input) {
    deletedCommentId @deleteRecord(connections: $connections)
=======
exports[`matches expected output: delete-from-store-plural.graphql 1`] = `
~~~~~~~~~~ INPUT ~~~~~~~~~~
mutation CommentsDeleteMutation($input: CommentsDeleteInput) {
  commentsDelete(input: $input) {
    deletedCommentIds @deleteRecord
>>>>>>> 27f938c2
  }
}

~~~~~~~~~~ OUTPUT ~~~~~~~~~~
<<<<<<< HEAD
mutation CommentDeleteMutation(
  $input: CommentDeleteInput
  $connections: [String!]
) {
  commentDelete(input: $input) {
    deletedCommentId @__clientField(handle: "deleteRecord", handleArgs: (connections: $connections))
=======
mutation CommentsDeleteMutation(
  $input: CommentsDeleteInput
) {
  commentsDelete(input: $input) {
    deletedCommentIds @__clientField(handle: "deleteRecord")
>>>>>>> 27f938c2
  }
}

`;

exports[`matches expected output: delete-on-unspported-type.invalid.graphql 1`] = `
~~~~~~~~~~ INPUT ~~~~~~~~~~
# expected-to-throw
mutation CommentDeleteMutation($input: CommentDeleteInput) {
  commentDelete(input: $input) {
    __typename @deleteRecord
  }
}

~~~~~~~~~~ OUTPUT ~~~~~~~~~~
THROWN EXCEPTION:

Invalid use of @deleteRecord on field '__typename'. Expected field to return an ID or list of ID values, got String!.

Source: GraphQL request (4:16)
3:   commentDelete(input: $input) {
4:     __typename @deleteRecord
                  ^
5:   }

`;<|MERGE_RESOLUTION|>--- conflicted
+++ resolved
@@ -79,37 +79,40 @@
 
 `;
 
-<<<<<<< HEAD
+exports[`matches expected output: delete-from-store-plural.graphql 1`] = `
+~~~~~~~~~~ INPUT ~~~~~~~~~~
+mutation CommentsDeleteMutation($input: CommentsDeleteInput) {
+  commentsDelete(input: $input) {
+    deletedCommentIds @deleteRecord
+  }
+}
+
+~~~~~~~~~~ OUTPUT ~~~~~~~~~~
+mutation CommentsDeleteMutation(
+  $input: CommentsDeleteInput
+) {
+  commentsDelete(input: $input) {
+    deletedCommentIds @__clientField(handle: "deleteRecord")
+  }
+}
+
+`;
+
 exports[`matches expected output: delete-from-store-with-connections-arg.graphql 1`] = `
 ~~~~~~~~~~ INPUT ~~~~~~~~~~
 mutation CommentDeleteMutation($input: CommentDeleteInput, $connections: [String!]) {
   commentDelete(input: $input) {
     deletedCommentId @deleteRecord(connections: $connections)
-=======
-exports[`matches expected output: delete-from-store-plural.graphql 1`] = `
-~~~~~~~~~~ INPUT ~~~~~~~~~~
-mutation CommentsDeleteMutation($input: CommentsDeleteInput) {
-  commentsDelete(input: $input) {
-    deletedCommentIds @deleteRecord
->>>>>>> 27f938c2
   }
 }
 
 ~~~~~~~~~~ OUTPUT ~~~~~~~~~~
-<<<<<<< HEAD
 mutation CommentDeleteMutation(
   $input: CommentDeleteInput
   $connections: [String!]
 ) {
   commentDelete(input: $input) {
     deletedCommentId @__clientField(handle: "deleteRecord", handleArgs: (connections: $connections))
-=======
-mutation CommentsDeleteMutation(
-  $input: CommentsDeleteInput
-) {
-  commentsDelete(input: $input) {
-    deletedCommentIds @__clientField(handle: "deleteRecord")
->>>>>>> 27f938c2
   }
 }
 
