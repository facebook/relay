--- conflicted
+++ resolved
@@ -56,26 +56,17 @@
     )
     .unwrap();
 
-<<<<<<< HEAD
+    let js_module_format = JsModuleFormat::Haste;
     let typegen_config = typegen_input
         .and_then(|str| serde_json::from_str(str).unwrap())
         .map(|config| TypegenConfig {
             language: TypegenLanguage::Flow,
-            haste: true,
             ..config
         })
         .unwrap_or_else(|| TypegenConfig {
             language: TypegenLanguage::Flow,
-            haste: true,
             ..Default::default()
         });
-=======
-    let js_module_format = JsModuleFormat::Haste;
-    let typegen_config = TypegenConfig {
-        language: TypegenLanguage::Flow,
-        ..Default::default()
-    };
->>>>>>> 248b0fcf
 
     let mut operations: Vec<_> = programs.typegen.operations().collect();
     operations.sort_by_key(|op| op.name.item);
