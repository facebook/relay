/**
 * Copyright (c) Meta Platforms, Inc. and affiliates.
 *
 * This source code is licensed under the MIT license found in the
 * LICENSE file in the root directory of this source tree.
 */

import {window} from 'vscode';
<<<<<<< HEAD
import {
  createProjectContextFromExtensionContext,
  RelayExtensionContext,
} from '../context';
=======
import {RelayExtensionContext} from '../context';
>>>>>>> 39683411
import {killCompiler} from '../compiler';

export function handleStopCompilerCommand(
  context: RelayExtensionContext,
): void {
  for (const project of context.projects) {
    const projectContext = createProjectContextFromExtensionContext(
      context,
      project,
    );

    if (!project.compilerTerminal) {
      window.showWarningMessage('Relay Compiler not running.');

      return;
    }

    killCompiler(projectContext);
  }
}<|MERGE_RESOLUTION|>--- conflicted
+++ resolved
@@ -6,20 +6,16 @@
  */
 
 import {window} from 'vscode';
-<<<<<<< HEAD
 import {
   createProjectContextFromExtensionContext,
   RelayExtensionContext,
 } from '../context';
-=======
-import {RelayExtensionContext} from '../context';
->>>>>>> 39683411
 import {killCompiler} from '../compiler';
 
 export function handleStopCompilerCommand(
   context: RelayExtensionContext,
 ): void {
-  for (const project of context.projects) {
+  Object.values(context.projects).forEach(project => {
     const projectContext = createProjectContextFromExtensionContext(
       context,
       project,
@@ -32,5 +28,5 @@
     }
 
     killCompiler(projectContext);
-  }
+  });
 }