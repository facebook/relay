---
id: mutations
title: Mutations
layout: docs
category: Relay Modern
permalink: docs/mutations.html
next: subscriptions
---

Relay exposes the following APIs to perform mutations.

```javascript
const {commitMutation} = require('react-relay');

type Variables = {[name: string]: any};

commitMutation(
  environment: Environment,
  config: {
    mutation: GraphQLTaggedNode,
    variables: Variables,
    onCompleted?: ?(response: ?Object, errors: ?[Error]) => void,
    onError?: ?(error: Error) => void,
    optimisticResponse?: Object,
    optimisticUpdater?: ?(store: RecordSourceSelectorProxy) => void,
    updater?: ?(store: RecordSourceSelectorProxy) => void,
    configs?: Array<RelayMutationConfig>,
  },
);
```
First, let's take a look at the `environment` input. To perform the mutation on the correct `environment` with the relevant data, it's a good idea to use the `environment` used to render the components. It's accessible at `this.props.relay.environment` from the component.

Now let's take a closer look at the `config`:

* `mutation`: the `graphql` tagged mutation query.
* `variables`: an object that contains the variables needed for the mutation.
* `onCompleted`: a callback function executed with the 'raw' response and errors from the server after the in-memory Relay store is updated with the `updater`.
* `onError`: a callback function executed when Relay encounters an error.
* `optimisticResponse`: an object conforming to the mutation's response type definition. If provided, the optimistic response will be normalized to the proxy store before `optimisticUpdater` is executed. We suggest you provide an `optimisticResponse` for two benefits:
 * Like `updater`, there is no need to provide `optimisticUpdater` for simple mutations (field change).
 * For more complicated mutations, `optimisticUpdater` and `updater` can be the same function.
* `optimisticUpdater`: a function that takes in a proxy of the in-memory Relay store. In this function, the client defines 'how to' update the store through the proxy in an imperative way.
* `updater`: a function that updates the in-memory Relay store based on the **real** server response. When the server response comes back, Relay first reverts any changes introduced by `optimisticUpdater` or `optimisticResponse` and then applies the `updater` to the store.
* `configs`:  an array containing the different optimisticUpdater/updater configurations. It provides a convenient way to specify the `updater` behavior.

## Example

In a simple mutation, you only need `mutation` and `variables`:

```javascript
const {
  commitMutation,
  graphql,
} = require('react-relay');

const mutation = graphql`
  mutation MarkReadNotificationMutation(
    $input: MarkReadNotificationData!
  ) {
    markReadNotification(data: $input) {
      notification {
        seenState
      }
    }
  }
`;

function markNotificationAsRead(source, storyID) {
  const variables = {
    input: {
      source,
      storyID,
    },
  };

  commitMutation(
    environment,
    {
      mutation,
      variables,
      onCompleted: (response, errors) => {
        console.log('Response received from server.')
      },
      onError: err => console.error(err),
    },
  );
}
```

# Updating the client optimistically

To improve perceived responsiveness, you may wish to perform an "optimistic update", in which the client immediately updates to reflect the anticipated new value even before the response from the server has come back. We do this by providing an `optimisticResponse` and adding it to the `config` that we pass into `commitMutation`:

```javascript
const optimisticResponse = {
  markReadNotification: {
    notification: {
      seenState: SEEN,
    },
  },
};

commitMutation(
  environment,
  {
    mutation,
    optimisticResponse,
    variables,
  },
);
```

# Configs

We can give Relay instructions in the form of a config array on how to use the response from each mutation to update the client-side store. We do this by configuring the mutation with one or more of the following mutation types:

## NODE_DELETE
Given a deletedIDFieldName, Relay will remove the node(s) from the connection.

### Arguments
* `deletedIDFieldName: string`: The field name in the response that contains the DataID of the deleted node

### Example
```javascript
const mutation = graphql`
  mutation DestroyShipMutation($input: DestroyShipData!) {
    destroyShip(input: $input) {
      destroyedShipId
      faction {
        ships {
          id
        }
      }
    }
  }
`;

const configs = [{
  type: 'NODE_DELETE',
  deletedIDFieldName: 'destroyedShipId',
}];
```

## RANGE_ADD
Given a parent, information about the connection, and the name of the newly created edge in the response payload Relay will add the node to the store and attach it to the connection according to the range behavior(s) specified in the connectionInfo.

### Arguments
* `parentID: string`: The DataID of the parent node that contains the
connection.
* `connectionInfo: Array<{key: string, filters?: Variables, rangeBehavior:
string}>`: An array of objects containing a connection key, an object
containing optional filters, and a range behavior depending on what behavior we expect (append, prepend, or ignore).
  * `filters`: An object containing GraphQL calls e.g. `const filters = {'orderby': 'chronological'};`.
* `edgeName: string`: The field name in the response that represents the newly created edge

### Example
```javascript
const mutation = graphql`
  mutation AddShipMutation($input: AddShipData!) {
    addShip(input: $input) {
      faction {
        ships {
          id
        }
      }
      newShipEdge
    }
  }
`;

const configs = [{
  type: 'RANGE_ADD',
  parentID: 'shipId',
  connectionInfo: [{
    key: 'AddShip_ships',
    rangeBehavior: 'append',
  }],
  edgeName: 'newShipEdge',
}];
```

## RANGE_DELETE
Given a parent, connectionKeys, one or more DataIDs in the response payload, and
a path between the parent and the connection, Relay will remove the node(s)
from the connection but leave the associated record(s) in the store.

### Arguments
* `parentID: string`: The DataID of the parent node that contains the
connection.
* `connectionKeys: Array<{key: string, filters?: Variables}>`: An array of
objects containing a connection key and optionally filters.
  * `filters`: An object containing GraphQL calls e.g. `const filters = {'orderby': 'chronological'};`.
* `pathToConnection: Array<string>`: An array containing the field names between the parent and the connection, including the parent and the connection.
* `deletedIDFieldName: string | Array<string>`: The field name in the response that contains the DataID of the removed node, or the path to the node removed from the connection

### Example
```javascript
const mutation = graphql`
  mutation RemoveTagsMutation($input: RemoveTagsData!) {
    removeTags(input: $input) {
      todo {
        tags {
          id
        }
      }
      removedTagId
    }
  }
`;

const configs = [{
  type: 'RANGE_DELETE',
  parentID: 'todoId',
  connectionKeys: [{
    key: RemoveTags_tags,
    rangeBehavior: 'append',
  }],
  pathToConnection: ['todo', 'tags'],
  deletedIDFieldName: removedTagId
}];
```

<<<<<<< HEAD
For examples of more complex optimistic updates, including adding and removing from a list, see the [Relay Modern Todo example app](https://github.com/relayjs/relay-examples/tree/master/todo-modern).

# Updating the store programatically (advanced)

The Relay store can be mutated programatically in advanced edge cases when optimistic updates need more granular control. The following API methods are useful for mutating your connections and fragments.

## RelayRecordStore
### getSource(): [RecordSource](https://github.com/facebook/relay/blob/d0310d69012bba615dacf614319bcf47ee2a0f3f/packages/relay-runtime/ARCHITECTURE.md)
Returns a read-only view of the store's internal RecordSource that holds all records.

### getRootField(fieldName: string): ?RecordProxy
Returns a proxy class for manipulating records from a record source, for example a query, mutation, or the store.


## RelayRecordProxy
### getDataID(): [DataID](https://github.com/facebook/relay/blob/d0310d69012bba615dacf614319bcf47ee2a0f3f/packages/relay-runtime/ARCHITECTURE.md)
Returns the globally unique identifier string for a record.

### getType(): RelayQLType
Returns the GraphQL type name for a given record.

### getValue(name: string, args?: ?Variables): mixed
Reads the value of an attribute on a record by the field name and an object representing pre-defined argument values.

### setValue(value: mixed, name: string, args?: ?Variables): RecordProxy
Updates the value of a mutable record's attribute given by the field name and an object representing pre-defined argument values.

### getLinkedRecord(name: string, args?: ?Variables): ?RecordProxy
### getLinkedRecords(name: string, args?: ?Variables): ?Array<?RecordProxy>
Retrieves record(s) associated with the given record, transversing the source by field name and an object representing pre-defined argument values.

### setLinkedRecord(record: RecordProxy, name: string, args?: ?Variables): RecordProxy 
### setLinkedRecords(records: Array<?RecordProxy>, name: string, args?: ?Variables ): RecordProxy
Updates the records associated with a mutable record, transversing the source by field name and an object representing pre-defined argument values.

### getOrCreateLinkedRecord(name: string, typeName: string, args?: ?Variables ): RecordProxy
Finds or creates a single record associated with a mutable record.
This is a shortcut to `RelayRecordProxy.getLinkedRecord` with `RelayRecordProxy.setLinkedRecord` should the associated record be non-existant.

## Advanced Mutation Example

```javascript
const sharedUpdater = (source, todoItem) => {
    const sourceRecord = source.getRootField('todoList');

    const todoItems = sourceRecord.getLinkedRecords('todoItems');
    if (todoItems) {
      sourceRecord.setLinkedRecords(todoItems.concat(todoItem), 'todoItems');
    }
};

const variables = {
  todoItem: {
    task: 'Finish this example!',
    dueDate: null,
  }
}

commitMutation(store, {
  mutation,
  variables,
  updater: (store) => {
    const mutationRoot = store.getRootField('addTodoItem');
    const todoItem = mutationRoot.getLinkedRecord('todoItem');
    sharedUpdater(store, todoItem);
  },
  optimisticUpdater: (store) => {
    const todoItem = mutationRoot.getLinkedRecord('todoItem');
    sharedUpdater(store, variables.todoItem);
  }
});
```
=======
For examples of more complex optimistic updates, including adding and removing from a list, see the [Relay Modern Todo example app](https://github.com/relayjs/relay-examples/tree/master/todo).
>>>>>>> 29a545ae
<|MERGE_RESOLUTION|>--- conflicted
+++ resolved
@@ -220,8 +220,7 @@
 }];
 ```
 
-<<<<<<< HEAD
-For examples of more complex optimistic updates, including adding and removing from a list, see the [Relay Modern Todo example app](https://github.com/relayjs/relay-examples/tree/master/todo-modern).
+For examples of more complex optimistic updates, including adding and removing from a list, see the [Relay Modern Todo example app](https://github.com/relayjs/relay-examples/tree/master/todo).
 
 # Updating the store programatically (advanced)
 
@@ -292,7 +291,4 @@
     sharedUpdater(store, variables.todoItem);
   }
 });
-```
-=======
-For examples of more complex optimistic updates, including adding and removing from a list, see the [Relay Modern Todo example app](https://github.com/relayjs/relay-examples/tree/master/todo).
->>>>>>> 29a545ae
+```