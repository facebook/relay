/**
 * Copyright (c) Facebook, Inc. and its affiliates.
 *
 * This source code is licensed under the MIT license found in the
 * LICENSE file in the root directory of this source tree.
 *
 * @flow
 * @format
 */

// flowlint ambiguous-object-type:error

'use strict';

const RelayDeclarativeMutationConfig = require('./RelayDeclarativeMutationConfig');
const RelayFeatureFlags = require('../util/RelayFeatureFlags');

const invariant = require('invariant');
const isRelayModernEnvironment = require('../store/isRelayModernEnvironment');
const validateMutation = require('./validateMutation');
const warning = require('warning');

const {getRequest} = require('../query/GraphQLTag');
const {generateUniqueClientID} = require('../store/ClientID');
const {
  createOperationDescriptor,
} = require('../store/RelayModernOperationDescriptor');

import type {PayloadError, UploadableMap} from '../network/RelayNetworkTypes';
import type {GraphQLTaggedNode} from '../query/GraphQLTag';
import type {
  IEnvironment,
  SelectorStoreUpdater,
} from '../store/RelayStoreTypes';
import type {
  CacheConfig,
  Disposable,
  Variables,
} from '../util/RelayRuntimeTypes';
import type {DeclarativeMutationConfig} from './RelayDeclarativeMutationConfig';

export type DEPRECATED_MutationConfig<T> = {|
  configs?: Array<DeclarativeMutationConfig>,
  cacheConfig?: CacheConfig,
  mutation: GraphQLTaggedNode,
  variables: Variables,
  uploadables?: UploadableMap,
  onCompleted?: ?(response: T, errors: ?Array<PayloadError>) => void,
  onError?: ?(error: Error) => void,
  onUnsubscribe?: ?() => void,
  optimisticUpdater?: ?SelectorStoreUpdater,
  optimisticResponse?: Object,
  updater?: ?SelectorStoreUpdater,
|};

export type MutationParameters = {|
  +response: {...},
  +variables: {...},
  +rawResponse?: {...},
|};

export type MutationConfig<T: MutationParameters> = {|
  configs?: Array<DeclarativeMutationConfig>,
  cacheConfig?: CacheConfig,
  mutation: GraphQLTaggedNode,
  onError?: ?(error: Error) => void,
  onCompleted?: ?(
    response: $ElementType<T, 'response'>,
    errors: ?Array<PayloadError>,
  ) => void,
  onUnsubscribe?: ?() => void,
  optimisticResponse?: $ElementType<
    {
      +rawResponse?: {...},
      ...T,
      ...
    },
    'rawResponse',
  >,
  optimisticUpdater?: ?SelectorStoreUpdater,
  updater?: ?SelectorStoreUpdater,
  uploadables?: UploadableMap,
  variables: $ElementType<T, 'variables'>,
|};

/**
 * Higher-level helper function to execute a mutation against a specific
 * environment.
 */
function commitMutation<T: MutationParameters>(
  environment: IEnvironment,
  config: MutationConfig<T>,
): Disposable {
  invariant(
    isRelayModernEnvironment(environment),
    'commitMutation: expected `environment` to be an instance of ' +
      '`RelayModernEnvironment`.',
  );
  const mutation = getRequest(config.mutation);
  if (mutation.params.operationKind !== 'mutation') {
    throw new Error('commitMutation: Expected mutation operation');
  }
  if (mutation.kind !== 'Request') {
    throw new Error('commitMutation: Expected mutation to be of type request');
  }
  let {optimisticResponse, optimisticUpdater, updater} = config;
  const {
    configs,
    cacheConfig,
    onError,
    onUnsubscribe,
    variables,
    uploadables,
  } = config;
  const operation = createOperationDescriptor(
    mutation,
    variables,
<<<<<<< HEAD
    cacheConfig,
    RelayFeatureFlags.ENABLE_UNIQUE_MUTATION_ROOT
      ? generateUniqueClientID()
      : undefined,
=======
    generateUniqueClientID(),
>>>>>>> 9593d573
  );
  // TODO: remove this check after we fix flow.
  if (typeof optimisticResponse === 'function') {
    optimisticResponse = optimisticResponse();
    warning(
      false,
      'commitMutation: Expected `optimisticResponse` to be an object, ' +
        'received a function.',
    );
  }
  if (__DEV__) {
    if (optimisticResponse instanceof Object) {
      validateMutation(optimisticResponse, mutation, variables);
    }
  }
  if (configs) {
    ({optimisticUpdater, updater} = RelayDeclarativeMutationConfig.convert(
      configs,
      mutation,
      optimisticUpdater,
      updater,
    ));
  }
  const errors = [];
  const subscription = environment
    .executeMutation({
      operation,
      optimisticResponse,
      optimisticUpdater,
      updater,
      uploadables,
    })
    .subscribe({
      next: payload => {
        if (Array.isArray(payload)) {
          payload.forEach(item => {
            if (item.errors) {
              errors.push(...item.errors);
            }
          });
        } else {
          if (payload.errors) {
            errors.push(...payload.errors);
          }
        }
      },
      complete: () => {
        const {onCompleted} = config;
        if (onCompleted) {
          const snapshot = environment.lookup(operation.fragment);
          onCompleted(
            (snapshot.data: $FlowFixMe),
            errors.length !== 0 ? errors : null,
          );
        }
      },
      error: onError,
      unsubscribe: onUnsubscribe,
    });
  return {dispose: subscription.unsubscribe};
}

module.exports = commitMutation;<|MERGE_RESOLUTION|>--- conflicted
+++ resolved
@@ -115,14 +115,8 @@
   const operation = createOperationDescriptor(
     mutation,
     variables,
-<<<<<<< HEAD
     cacheConfig,
-    RelayFeatureFlags.ENABLE_UNIQUE_MUTATION_ROOT
-      ? generateUniqueClientID()
-      : undefined,
-=======
     generateUniqueClientID(),
->>>>>>> 9593d573
   );
   // TODO: remove this check after we fix flow.
   if (typeof optimisticResponse === 'function') {
