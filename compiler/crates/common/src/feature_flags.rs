--- conflicted
+++ resolved
@@ -119,10 +119,28 @@
     #[serde(default)]
     pub disable_edge_type_name_validation_on_declerative_connection_directives: FeatureFlag,
 
-<<<<<<< HEAD
     /// Adds @ts-nocheck to generated Typescript Files
     #[serde(default = "default_true")]
     pub typescript_disable_checking_generated_files: bool,
+    
+    /// Disable full GraphQL argument type validation. Historically, we only applied argument type
+    /// validation to the query that was actually going to be persisted and sent
+    /// to the server. This meant that we didn't typecheck arguments passed to
+    /// Relay Resolvers or Client Schema Extensions.
+    ///
+    /// We also permitted an escape hatch of `uncheckedArguments_DEPRECATED` for
+    /// defining fragment arguments which were not typechecked.
+    ///
+    /// We no-longer support `uncheckedArguments_DEPRECATED`, and we typecheck
+    /// both client and server arguments. This flag allows you to opt out of
+    /// this new behavior to enable gradual adoption of the new validations.
+    ///
+    /// This flag will be removed in a future version of Relay.
+    #[serde(default)]
+    pub disable_full_argument_type_validation: FeatureFlag,
+    /// Enable a custom path for artifacts
+    #[serde(default)]
+    pub enable_custom_artifacts_path: FeatureFlag,
 }
 
 impl Default for FeatureFlags {
@@ -154,26 +172,6 @@
             typescript_disable_checking_generated_files: default_true(),
         }
     }
-=======
-    /// Disable full GraphQL argument type validation. Historically, we only applied argument type
-    /// validation to the query that was actually going to be persisted and sent
-    /// to the server. This meant that we didn't typecheck arguments passed to
-    /// Relay Resolvers or Client Schema Extensions.
-    ///
-    /// We also permitted an escape hatch of `uncheckedArguments_DEPRECATED` for
-    /// defining fragment arguments which were not typechecked.
-    ///
-    /// We no-longer support `uncheckedArguments_DEPRECATED`, and we typecheck
-    /// both client and server arguments. This flag allows you to opt out of
-    /// this new behavior to enable gradual adoption of the new validations.
-    ///
-    /// This flag will be removed in a future version of Relay.
-    #[serde(default)]
-    pub disable_full_argument_type_validation: FeatureFlag,
-    /// Enable a custom path for artifacts
-    #[serde(default)]
-    pub enable_custom_artifacts_path: FeatureFlag,
->>>>>>> da733d36
 }
 
 
