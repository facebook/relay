--- conflicted
+++ resolved
@@ -34,15 +34,11 @@
   transformScalarType,
   transformInputType,
 } = require('./RelayFlowTypeTransformers');
-<<<<<<< HEAD
 const {
   GraphQLNonNull,
   GraphQLInputObjectType,
 } = require('graphql');
-=======
-const {GraphQLNonNull} = require('graphql');
 const {FlattenTransform, IRVisitor, SchemaUtils} = require('graphql-compiler');
->>>>>>> bd1df318
 
 import type {ScalarTypeMapping} from './RelayFlowTypeTransformers';
 import type {IRTransform, Fragment, Root} from 'graphql-compiler';
