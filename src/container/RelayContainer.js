--- conflicted
+++ resolved
@@ -104,14 +104,7 @@
     _hasStaleQueryData: boolean;
     _fragmentResolvers: {[key: string]: ?FragmentResolver};
 
-<<<<<<< HEAD
     pendingRequest: ?Abortable;
-=======
-    pending: ?{
-      rawVariables: Variables;
-      request: Abortable;
-    };
->>>>>>> 777a31ae
     state: {
       queryData: {[propName: string]: mixed};
       rawVariables: Variables;
@@ -256,19 +249,14 @@
       validateVariables(initialVariables, partialVariables);
       const lastVariables = this.state.rawVariables;
       const prevVariables =
-<<<<<<< HEAD
         this.pendingRequest ? this.state.relayProp.pendingVariables : lastVariables;
-      const nextVariables = mergeVariables(prevVariables, partialVariables);
-=======
-        this.pending ? this.pending.rawVariables : lastVariables;
-      const rawVariables = mergeVariables(prevVariables, partialVariables);
-      let nextVariables = rawVariables;
-      if (prepareVariables) {
-        const metaRoute = RelayMetaRoute.get(this.context.route.name);
-        nextVariables = prepareVariables(rawVariables, metaRoute);
-        validateVariables(initialVariables, nextVariables);
-      }
->>>>>>> 777a31ae
+        const rawVariables = mergeVariables(prevVariables, partialVariables);
+        let nextVariables = rawVariables;
+        if (prepareVariables) {
+          const metaRoute = RelayMetaRoute.get(this.context.route.name);
+          nextVariables = prepareVariables(rawVariables, metaRoute);
+          validateVariables(initialVariables, nextVariables);
+        }
 
       this.pendingRequest && this.pendingRequest.abort();
 
@@ -345,20 +333,10 @@
         }
       }, 'RelayContainer.onReadyStateChange');
 
-<<<<<<< HEAD
       const currentRequest = forceFetch ?
         this.context.relay.forceFetch(querySet, onReadyStateChange) :
         this.context.relay.primeCache(querySet, onReadyStateChange);
       this.pendingRequest = currentRequest;
-=======
-      const current = {
-        rawVariables,
-        request: forceFetch ?
-          this.context.relay.forceFetch(querySet, onReadyStateChange) :
-          this.context.relay.primeCache(querySet, onReadyStateChange),
-      };
-      this.pending = current;
->>>>>>> 777a31ae
     }
 
     /**
@@ -480,15 +458,10 @@
           resetPropOverridesForVariables(
             spec,
             nextProps,
-<<<<<<< HEAD
-            state.relayProp.variables
-          ),
-          pendingVariables
-=======
             state.rawVariables
           ),
-          state.rawVariables
->>>>>>> 777a31ae
+          state.rawVariables,
+          pendingVariables
         );
       });
     }
@@ -502,13 +475,9 @@
       props: Object,
       environment,
       route: RelayQueryConfigInterface,
-<<<<<<< HEAD
-      prevVariables: Variables,
+      propVariables: Variables,
+      prevVariables: ?Variables,
       pendingVariables: ?Variables
-=======
-      propVariables: Variables,
-      prevVariables: ?Variables
->>>>>>> 777a31ae
     ): {
       queryData: {[propName: string]: mixed};
       rawVariables: Variables,
