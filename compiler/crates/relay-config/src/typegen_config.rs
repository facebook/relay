--- conflicted
+++ resolved
@@ -60,30 +60,26 @@
     pub path: PathBuf,
 }
 
-<<<<<<< HEAD
-#[derive(Debug, Serialize, Deserialize, Clone)]
+#[derive(Debug, Serialize, Deserialize, Clone, JsonSchema)]
 #[serde(untagged)]
 pub enum LiveResolverContextTypeInput {
     Path(LiveResolverContextTypeInputPath),
     Package(LiveResolverContextTypeInputPackage),
 }
 
-#[derive(Debug, Serialize, Deserialize, Clone)]
+#[derive(Debug, Serialize, Deserialize, Clone, JsonSchema)]
 pub struct LiveResolverContextTypeInputPath {
     pub name: StringKey,
     pub path: PathBuf,
 }
 
-#[derive(Debug, Serialize, Deserialize, Clone)]
+#[derive(Debug, Serialize, Deserialize, Clone, JsonSchema)]
 pub struct LiveResolverContextTypeInputPackage {
     pub name: StringKey,
     pub package: StringKey,
 }
 
-#[derive(Debug, Serialize, Deserialize)]
-=======
 #[derive(Debug, Serialize, Deserialize, JsonSchema)]
->>>>>>> f717b894
 #[serde(deny_unknown_fields, rename_all = "camelCase")]
 pub struct TypegenConfig {
     /// The desired output language, "flow" or "typescript".
@@ -149,15 +145,13 @@
     #[serde(default)]
     pub experimental_emit_semantic_nullability_types: bool,
 
-<<<<<<< HEAD
+    /// A map from GraphQL error name to import path, example:
+    /// {"name:: "MyErrorName", "path": "../src/MyError"}
+    pub custom_error_type: Option<CustomTypeImport>,
+
     // Indicates the type to import and use as the context for live resolvers.
     #[serde(default)]
     pub live_resolver_context_type: Option<LiveResolverContextTypeInput>,
-=======
-    /// A map from GraphQL error name to import path, example:
-    /// {"name:: "MyErrorName", "path": "../src/MyError"}
-    pub custom_error_type: Option<CustomTypeImport>,
->>>>>>> f717b894
 }
 
 impl Default for TypegenConfig {
@@ -173,11 +167,8 @@
             eager_es_modules: Default::default(),
             typescript_exclude_undefined_from_nullable_union: Default::default(),
             experimental_emit_semantic_nullability_types: Default::default(),
-<<<<<<< HEAD
+            custom_error_type: None,
             live_resolver_context_type: Default::default(),
-=======
-            custom_error_type: None,
->>>>>>> f717b894
         }
     }
 }