--- conflicted
+++ resolved
@@ -313,10 +313,7 @@
     `
   }
 );
-<<<<<<< HEAD
-
-```
-=======
+
 ```
 
 ### Using the pagination component
@@ -353,4 +350,3 @@
     />
 }
 ```
->>>>>>> da93ec29
