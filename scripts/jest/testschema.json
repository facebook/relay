--- conflicted
+++ resolved
@@ -4195,22 +4195,6 @@
               "deprecationReason": null
             },
             {
-              "name": "simpleTopLevelComments",
-              "description": null,
-              "args": [],
-              "type": {
-                "kind": "LIST",
-                "name": null,
-                "ofType": {
-                  "kind": "OBJECT",
-                  "name": "Comment",
-                  "ofType": null
-                }
-              },
-              "isDeprecated": false,
-              "deprecationReason": null
-            },
-            {
               "name": "tracking",
               "description": null,
               "args": [],
@@ -4884,6 +4868,22 @@
                 "kind": "OBJECT",
                 "name": "TopLevelCommentsConnection",
                 "ofType": null
+              },
+              "isDeprecated": false,
+              "deprecationReason": null
+            },
+            {
+              "name": "simpleTopLevelComments",
+              "description": null,
+              "args": [],
+              "type": {
+                "kind": "LIST",
+                "name": null,
+                "ofType": {
+                  "kind": "OBJECT",
+                  "name": "Comment",
+                  "ofType": null
+                }
               },
               "isDeprecated": false,
               "deprecationReason": null
@@ -7269,6 +7269,18 @@
               },
               "isDeprecated": false,
               "deprecationReason": null
+            },
+            {
+              "name": "feedbackCommentElement",
+              "description": null,
+              "args": [],
+              "type": {
+                "kind": "OBJECT",
+                "name": "Comment",
+                "ofType": null
+              },
+              "isDeprecated": false,
+              "deprecationReason": null
             }
           ],
           "inputFields": null,
@@ -8326,18 +8338,6 @@
               "deprecationReason": null
             },
             {
-<<<<<<< HEAD
-              "name": "feedbackCommentElement",
-              "description": null,
-              "args": [],
-              "type": {
-                "kind": "OBJECT",
-                "name": "Comment",
-                "ofType": null
-              },
-              "isDeprecated": false,
-              "deprecationReason": null
-=======
               "name": "onOperation",
               "description": null,
               "args": [],
@@ -8384,7 +8384,6 @@
               },
               "isDeprecated": true,
               "deprecationReason": "Use `locations`."
->>>>>>> 5b23e266
             }
           ],
           "inputFields": null,
