/**
 * Copyright (c) Meta Platforms, Inc. and affiliates.
 * 
 * This source code is licensed under the MIT license found in the
 * LICENSE file in the root directory of this source tree.
 *
<<<<<<< HEAD
 * @generated SignedSource<<79462b649441341752e30df4df6cb6c8>>
=======
 * @generated SignedSource<<ee245554c0e06e800d50184178c8c0df>>
>>>>>>> d0806d46
 * @flow
 * @lightSyntaxTransform
 * @nogrep
 */

/* eslint-disable */

'use strict';

/*::
import type { UpdatableQuery, ConcreteUpdatableQuery } from 'relay-runtime';
export type readUpdatableQueryEXPERIMENTALTest2UpdatableQuery$variables = {|
  id: string,
|};
export type readUpdatableQueryEXPERIMENTALTest2UpdatableQuery$data = {|
  get node(): ?{|
    +__typename: string,
  |},
  set node(value: null | void): void,
|};
export type readUpdatableQueryEXPERIMENTALTest2UpdatableQuery = {|
  response: readUpdatableQueryEXPERIMENTALTest2UpdatableQuery$data,
  variables: readUpdatableQueryEXPERIMENTALTest2UpdatableQuery$variables,
|};
*/

var node/*: ConcreteUpdatableQuery*/ = {
  "fragment": {
    "argumentDefinitions": [
      {
        "defaultValue": null,
        "kind": "LocalArgument",
        "name": "id"
      }
    ],
    "kind": "Fragment",
    "metadata": null,
    "name": "readUpdatableQueryEXPERIMENTALTest2UpdatableQuery",
    "selections": [
      {
        "alias": null,
        "args": [
          {
            "kind": "Variable",
            "name": "id",
            "variableName": "id"
          }
        ],
        "concreteType": null,
        "kind": "LinkedField",
        "name": "node",
        "plural": false,
        "selections": [
          {
            "alias": null,
            "args": null,
            "kind": "ScalarField",
            "name": "__typename",
            "storageKey": null
          }
        ],
        "storageKey": null
      }
    ],
    "type": "Query",
    "abstractKey": null
  },
  "kind": "UpdatableQuery"
};

if (__DEV__) {
  (node/*: any*/).hash = "3351f181d26cbfcea5d107d3103ffd55";
}

module.exports = ((node/*: any*/)/*: UpdatableQuery<
  readUpdatableQueryEXPERIMENTALTest2UpdatableQuery$variables,
  readUpdatableQueryEXPERIMENTALTest2UpdatableQuery$data,
>*/);<|MERGE_RESOLUTION|>--- conflicted
+++ resolved
@@ -4,11 +4,7 @@
  * This source code is licensed under the MIT license found in the
  * LICENSE file in the root directory of this source tree.
  *
-<<<<<<< HEAD
- * @generated SignedSource<<79462b649441341752e30df4df6cb6c8>>
-=======
  * @generated SignedSource<<ee245554c0e06e800d50184178c8c0df>>
->>>>>>> d0806d46
  * @flow
  * @lightSyntaxTransform
  * @nogrep
