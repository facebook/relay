--- conflicted
+++ resolved
@@ -38,19 +38,16 @@
         (ctx, transform) => transform(ctx, schema),
         context,
       );
-      const recursionLimit = 3;
       return flowContext
         .documents()
         .map(doc =>
-<<<<<<< HEAD
-          RelayFlowGenerator.generate(doc, recursionLimit),
-=======
           RelayFlowGenerator.generate(doc, {
             customScalars: {},
             inputFieldWhiteList: [],
+            recursionLimit: 3,
+            recursiveFields: ['feedback', 'comment'],
             relayRuntimeModule: 'relay-runtime',
           }),
->>>>>>> f442fcd4
         )
         .join('\n\n');
     });
