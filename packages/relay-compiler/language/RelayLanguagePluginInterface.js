--- conflicted
+++ resolved
@@ -14,14 +14,9 @@
 
 const {RelayConcreteNode} = require('relay-runtime');
 
-<<<<<<< HEAD
 import type {IsGeneratedFileFn} from '../codegen/CodegenRunner';
-import type {IRTransform} from '../core/GraphQLCompilerContext';
-import type {GeneratedDefinition, Root, Fragment} from '../core/GraphQLIR';
-=======
 import type {IRTransform} from '../core/CompilerContext';
 import type {GeneratedDefinition, Root, Fragment} from '../core/IR';
->>>>>>> 3c7a7566
 import type {Schema} from '../core/Schema';
 import type {ScalarTypeMapping} from './javascript/RelayFlowTypeTransformers';
 import type {GeneratedNode} from 'relay-runtime';
@@ -44,12 +39,9 @@
   findGraphQLTags: GraphQLTagFinder,
   formatModule: FormatModule,
   typeGenerator: TypeGenerator,
-<<<<<<< HEAD
   isGeneratedFile?: IsGeneratedFileFn,
-=======
   schemaExtensions?: $ReadOnlyArray<string>,
   ...
->>>>>>> 3c7a7566
 };
 
 /**
