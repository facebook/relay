--- conflicted
+++ resolved
@@ -47,14 +47,7 @@
         definitions,
       );
 
-<<<<<<< HEAD
-      context = FilterDirectivesTransform.transform(
-        context,
-        RelayTestSchema,
-      );
-=======
       context = FilterDirectivesTransform.transform(context, RelayTestSchema);
->>>>>>> 1652e782
       const documents = [];
       context.documents().forEach(doc => {
         documents.push(RelayPrinter.print(doc));
