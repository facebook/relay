--- conflicted
+++ resolved
@@ -83,7 +83,6 @@
     )
     .unwrap();
 
-<<<<<<< HEAD
     let js_module_format = JsModuleFormat::Haste;
     let typegen_config = typegen_input
         .and_then(|str| serde_json::from_str(str).unwrap())
@@ -95,8 +94,6 @@
             language: TypegenLanguage::Flow,
             ..Default::default()
         });
-=======
->>>>>>> df9621ab
 
     let mut operations: Vec<_> = programs.typegen.operations().collect();
     operations.sort_by_key(|op| op.name.item);
