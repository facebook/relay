/*
 * Copyright (c) Meta Platforms, Inc. and affiliates.
 *
 * This source code is licensed under the MIT license found in the
 * LICENSE file in the root directory of this source tree.
 */

use std::collections::HashMap;
use std::collections::HashSet;
use std::sync::Arc;

use common::SourceLocationKey;
use common::Span;
use graphql_ir::build;
use graphql_ir::Program;
use graphql_syntax::parse_executable;
use graphql_syntax::parse_executable_with_error_recovery;
use intern::string_key::Intern;
use lsp_types::CompletionItem;
use lsp_types::Documentation;
use relay_test_schema::get_test_schema;

use super::make_markdown_table_documentation;
use super::resolve_completion_items;

fn parse_and_resolve_completion_items(
    source: &str,
    program: Option<Program>,
) -> Option<Vec<CompletionItem>> {
    let pos = source.find('|').unwrap() - 1;
    let next_source = source.replace("|", "");
    let document = parse_executable_with_error_recovery(
        &next_source,
        SourceLocationKey::standalone("/test/file"),
    )
    .item;

    let position_span = Span {
        start: pos as u32,
        end: pos as u32,
    };
    let test_schema = get_test_schema();

    resolve_completion_items(
        document,
        position_span,
        "test_project".intern(),
        &Arc::clone(&test_schema),
        Arc::clone(&test_schema),
        &program.unwrap_or_else(|| Program::new(Arc::clone(&test_schema))),
    )
}

fn build_test_program(source: &str) -> Program {
    let document = parse_executable(source, SourceLocationKey::Generated).unwrap();
    let ir = build(&get_test_schema(), &document.definitions).unwrap();
    Program::from_definitions(get_test_schema(), ir)
}

fn assert_labels(items: Vec<CompletionItem>, labels: Vec<&str>) {
    let mut completion_labels = items
        .into_iter()
        .map(|item| item.label)
        .collect::<HashSet<_>>();

    assert_eq!(
        completion_labels.len(),
        labels.len(),
        "Provided labels {:?} do not match completion items {:?}",
        &completion_labels,
        &labels
    );
    for label in labels {
        assert!(
            completion_labels.remove(label),
            "Expected to have {} in the set",
            label
        );
    }
    assert!(completion_labels.is_empty());
}

fn assert_no_typename_label(items: Option<Vec<CompletionItem>>) {
    assert!(
        items
            .unwrap()
            .into_iter()
            .all(|item| item.label != "__typename"),
        "__typename is invalid on root types"
    );
}

#[test]
fn scalar_field() {
    let items = parse_and_resolve_completion_items(
        r#"
            fragment Test on User {
                profile_picture {
                    uri|
                }
            }
        "#,
        None,
    );
    assert_labels(
        items.unwrap(),
        vec!["uri", "width", "height", "test_enums", "__typename"],
    );
}

#[test]
fn linked_field() {
    let items = parse_and_resolve_completion_items(
        r#"
            fragment Test on Viewer {
                marketplace_settings {
                    locatio| {
                    }
                }
            }
        "#,
        None,
    );
    assert_labels(items.unwrap(), vec!["location", "categories", "__typename"]);
}

#[test]
fn whitespace_in_linked_field() {
    let items = parse_and_resolve_completion_items(
        r#"
            fragment Test on User {
                profile_picture {
                    uri
                    |
                }
            }
        "#,
        None,
    );
    assert_labels(
        items.unwrap(),
        vec!["uri", "test_enums", "width", "height", "__typename"],
    );
}

#[test]
fn whitespace_in_fragment() {
    let items = parse_and_resolve_completion_items(
        r#"
            fragment Test on Image {
                |
            }
        "#,
        None,
    );
    assert_labels(
        items.unwrap(),
        vec!["uri", "width", "height", "test_enums", "__typename"],
    );
}

#[test]
fn whitespace_in_inline_fragment() {
    let items = parse_and_resolve_completion_items(
        r#"
            fragment Test on Node {
                ... on Image {
                    |
                }
            }
        "#,
        None,
    );
    assert_labels(
        items.unwrap(),
        vec!["uri", "width", "height", "test_enums", "__typename"],
    );
<<<<<<< HEAD
}

#[test]
fn whitespace_in_object_type() {
    let items = parse_and_resolve_completion_items(
        r#"
          fragment Test on CommentsEdge {
            |
          }
        "#,
        Some(build_test_program(
            r#"
            fragment ObjectTypeFragment on CommentsEdge {
              __typename
            }

            fragment InterfaceFragment on CommentsEdgeInterface {
              __typename
            }

            fragment UnrelatedFragment on Task {
              __typename
            }
        "#,
        )),
    );
    assert_labels(
        items.unwrap(),
        vec![
            "cursor",
            "node",
            "__typename",
            "...ObjectTypeFragment",
            "...InterfaceFragment",
        ],
    )
}

#[test]
fn whitespace_in_interface() {
    let items = parse_and_resolve_completion_items(
        r#"
          fragment Test on CommentsEdgeInterface {
            |
          }
        "#,
        Some(build_test_program(
            r#"
            fragment ImplementingFragment on CommentsEdge {
              __typename
            }

            fragment InterfaceFragment on CommentsEdgeInterface {
              __typename
            }

            fragment UnrelatedFragment on Task {
              __typename
            }
        "#,
        )),
    );
    assert_labels(
        items.unwrap(),
        vec![
            "cursor",
            "source",
            "node",
            "__typename",
            "...on CommentsEdgeInterface",
            "...on CommentsEdge",
            "...ImplementingFragment",
            "...InterfaceFragment",
        ],
    )
}

#[test]
fn whitespace_in_union() {
    let items = parse_and_resolve_completion_items(
        r#"
          fragment Test on CommentBody {
            |
          }
        "#,
        Some(build_test_program(
            r#"
                fragment UnionFragment on CommentBody {
                  __typename
                }
    
                fragment UnionVariantFragment on PlainCommentBody {
                  __typename
                }
    
                fragment UnrelatedFragment on Task {
                  __typename
                }
            "#,
        )),
    );
    assert_labels(
        items.unwrap(),
        vec![
            "__typename",
            "...on CommentBody",
            "...on PlainCommentBody",
            "...on MarkdownCommentBody",
            "...UnionFragment",
            "...UnionVariantFragment",
        ],
    )
}

#[test]
=======
}

#[test]
fn whitespace_in_object_type() {
    let items = parse_and_resolve_completion_items(
        r#"
          fragment Test on CommentsEdge {
            |
          }
        "#,
        Some(build_test_program(
            r#"
            fragment ObjectTypeFragment on CommentsEdge {
              __typename
            }

            fragment InterfaceFragment on CommentsEdgeInterface {
              __typename
            }

            fragment UnrelatedFragment on Task {
              __typename
            }
        "#,
        )),
    );
    assert_labels(
        items.unwrap(),
        vec![
            "cursor",
            "node",
            "__typename",
            "...ObjectTypeFragment",
            "...InterfaceFragment",
        ],
    )
}

#[test]
fn whitespace_in_interface() {
    let items = parse_and_resolve_completion_items(
        r#"
          fragment Test on CommentsEdgeInterface {
            |
          }
        "#,
        Some(build_test_program(
            r#"
            fragment ImplementingFragment on CommentsEdge {
              __typename
            }

            fragment InterfaceFragment on CommentsEdgeInterface {
              __typename
            }

            fragment UnrelatedFragment on Task {
              __typename
            }
        "#,
        )),
    );
    assert_labels(
        items.unwrap(),
        vec![
            "cursor",
            "source",
            "node",
            "__typename",
            "... on CommentsEdgeInterface",
            "... on CommentsEdge",
            "...ImplementingFragment",
            "...InterfaceFragment",
        ],
    )
}

#[test]
fn whitespace_in_union() {
    let items = parse_and_resolve_completion_items(
        r#"
          fragment Test on CommentBody {
            |
          }
        "#,
        Some(build_test_program(
            r#"
                fragment UnionFragment on CommentBody {
                  __typename
                }
    
                fragment UnionVariantFragment on PlainCommentBody {
                  __typename
                }
    
                fragment UnrelatedFragment on Task {
                  __typename
                }
            "#,
        )),
    );
    assert_labels(
        items.unwrap(),
        vec![
            "__typename",
            "... on CommentBody",
            "... on PlainCommentBody",
            "... on MarkdownCommentBody",
            "...UnionFragment",
            "...UnionVariantFragment",
        ],
    )
}

#[test]
>>>>>>> 5b4aa886
fn inline_fragment_on_object() {
    let items = parse_and_resolve_completion_items(
        r#"
            fragment Test on Viewer {
<<<<<<< HEAD
                ...on |a
            }
        "#,
        None,
    );
    assert_labels(items.unwrap(), vec![]);
}

#[test]
fn inline_fragment_on_interface() {
    let items = parse_and_resolve_completion_items(
        r#"
            fragment Test on Named {
                ...on |a
            }
        "#,
        None,
    );
    assert_labels(
        items.unwrap(),
        vec!["...on Named", "...on User", "...on SimpleNamed"],
    );
}

#[test]
fn inline_fragment_on_interface_with_existing_inline_fragment() {
    let items = parse_and_resolve_completion_items(
        r#"
            fragment Test on Named {
                ...on |a {}
            }
        "#,
        None,
    );
    assert_labels(items.unwrap(), vec!["Named", "User", "SimpleNamed"]);
}

#[test]
fn inline_fragment_on_union() {
    let items = parse_and_resolve_completion_items(
        r#"
            fragment Test on MaybeNode {
                ...on |a
            }
        "#,
        None,
    );
    assert_labels(
        items.unwrap(),
        vec![
            "...on MaybeNode",
            "...on Story",
            "...on FakeNode",
            "...on NonNode",
        ],
    );
}

#[test]
fn inline_fragment_on_union_with_existing_inline_fragment() {
    let items = parse_and_resolve_completion_items(
        r#"
            fragment Test on MaybeNode {
                ...on |a {}
=======
                ... on |a
>>>>>>> 5b4aa886
            }
        "#,
        None,
    );
<<<<<<< HEAD
=======
    assert_labels(items.unwrap(), vec![]);
}

#[test]
fn inline_fragment_on_interface() {
    let items = parse_and_resolve_completion_items(
        r#"
            fragment Test on Named {
                ... on |a
            }
        "#,
        None,
    );
    assert_labels(
        items.unwrap(),
        vec!["... on Named", "... on User", "... on SimpleNamed"],
    );
}

#[test]
fn inline_fragment_on_interface_with_existing_inline_fragment() {
    let items = parse_and_resolve_completion_items(
        r#"
            fragment Test on Named {
                ... on |a {}
            }
        "#,
        None,
    );
    assert_labels(items.unwrap(), vec!["Named", "User", "SimpleNamed"]);
}

#[test]
fn inline_fragment_on_union() {
    let items = parse_and_resolve_completion_items(
        r#"
            fragment Test on MaybeNode {
                ... on |a
            }
        "#,
        None,
    );
    assert_labels(
        items.unwrap(),
        vec![
            "... on MaybeNode",
            "... on Story",
            "... on FakeNode",
            "... on NonNode",
        ],
    );
}

#[test]
fn inline_fragment_on_union_with_existing_inline_fragment() {
    let items = parse_and_resolve_completion_items(
        r#"
            fragment Test on MaybeNode {
                ... on |a {}
            }
        "#,
        None,
    );
>>>>>>> 5b4aa886
    assert_labels(
        items.unwrap(),
        vec!["MaybeNode", "Story", "FakeNode", "NonNode"],
    );
}

#[test]
fn directive() {
    let items = parse_and_resolve_completion_items(
        r#"
        fragment Test on User {
            profile_picture @a| {
                uri
            }
        }
        "#,
        None,
    );
    assert_labels(
        items.unwrap(),
        vec![
            "prependEdge",
            "deleteRecord",
            "appendNode",
            "deleteEdge",
            "__clientField",
            "appendEdge",
            "required",
            "stream_connection",
            "match",
            "customDirective",
            "prependNode",
            "fixme_fat_interface",
            "stream",
            "include",
            "connection",
            "skip",
            "fb_actor_change",
            "waterfall",
        ],
    );
}

#[test]
fn directive_on_scalar_field() {
    let items = parse_and_resolve_completion_items(
        r#"
        fragment Test on User {
            profile_picture {
                uri @|
            }
        }
        "#,
        None,
    );
    assert_labels(
        items.unwrap(),
        vec![
            "prependEdge",
            "deleteRecord",
            "appendNode",
            "deleteEdge",
            "__clientField",
            "appendEdge",
            "required",
            "stream_connection",
            "match",
            "customDirective",
            "prependNode",
            "fixme_fat_interface",
            "stream",
            "include",
            "connection",
            "skip",
            "fb_actor_change",
            "waterfall",
        ],
    );
}

#[test]
fn empty_argument_list() {
    let items = parse_and_resolve_completion_items(
        r#"
            fragment Test on Viewer {
                profile_picture @stream(|) {
                    uri
                }
            }
        "#,
        None,
    );
    assert_labels(
        items.unwrap(),
        vec!["label", "initial_count", "if", "use_customized_batch"],
    );
}

#[test]
fn argument_name_without_value() {
    let items = parse_and_resolve_completion_items(
        r#"
            fragment Test on Viewer {
                profile_picture @stream(i|) {
                    uri
                }
            }
        "#,
        None,
    );
    assert_labels(
        items.unwrap(),
        vec!["label", "initial_count", "if", "use_customized_batch"],
    );
}

#[test]
fn argument_name_with_existing_name() {
    let items = parse_and_resolve_completion_items(
        r#"
            fragment Test on Viewer {
                profile_picture @stream(
                    if: false
                    |
                ) {
                    uri
                }
            }
        "#,
        None,
    );
    assert_labels(
        items.unwrap(),
        vec!["label", "initial_count", "use_customized_batch"],
    );
}

#[test]
fn fragment_spread_on_the_same_type() {
    let items = parse_and_resolve_completion_items(
        r#"
            fragment Test on Viewer {
               ...T|
            }
        "#,
        Some(build_test_program(
            r#"
        fragment TestFragment on Viewer {
           __typename
        }

        fragment TestFragment2 on Viewer {
            __typename
         }
      "#,
        )),
    );
    assert_labels(items.unwrap(), vec!["TestFragment", "TestFragment2"]);
}

#[test]
fn fragment_spread_on_interface() {
    let items = parse_and_resolve_completion_items(
        r#"
            fragment Test on Actor {
               ...T|
            }
        "#,
        Some(build_test_program(
            r#"
        fragment TestFragment on Page {
           __typename
        }

        fragment TestFragment2 on Node {
            __typename
        }
    "#,
        )),
    );
    assert_labels(items.unwrap(), vec!["TestFragment", "TestFragment2"]);
}

#[test]
fn argument_value_object() {
    let items = parse_and_resolve_completion_items(
        r#"
            fragment Test on Mutation {
                commentCreate(inpu|) {
                    __typename
                }
            }
        "#,
        None,
    );
    assert_labels(items.unwrap(), vec!["input"]);
}

#[test]
fn argument_value_constant_object() {
    let items = parse_and_resolve_completion_items(
        r#"
            fragment Test on Mutation {
                commentCreate(input: {
                    feedbackId: "some-id"
                    |
                }) {
                    __typename
                }
            }
        "#,
        None,
    );
    assert_labels(items.unwrap(), vec!["client_mutation_id", "feedback"]);
}

#[test]
fn argument_value_constant_object_nested() {
    let items = parse_and_resolve_completion_items(
        r#"
            fragment Test on Mutation {
                commentCreate(input: {
                    feedbackId: "some-id"
                    feedback: {
                        |
                    }
                }) {
                    __typename
                }
            }
        "#,
        None,
    );
    assert_labels(items.unwrap(), vec!["comment"]);
}

#[test]
fn argument_value() {
    let items = parse_and_resolve_completion_items(
        r#"
            fragment Test on User {
                profilePicture(size:|) {
                    uri
                }
            }
        "#,
        Some(build_test_program(
            r#"
            fragment Test on User
                @argumentDefinitions(
                    pictureSize: {type: "[Int]"},
                    pictureSize2: {type: "[Int]"}
                ) {
                profilePicture(size: $pictureSize) {
                    uri
                }
            }
        "#,
        )),
    );
    assert_labels(items.unwrap(), vec!["$pictureSize", "$pictureSize2"]);
}

#[test]
fn argument_value_between_names() {
    let items = parse_and_resolve_completion_items(
        r#"
            fragment Test on User {
                profilePicture(size: |, preset: SMALL) {
                    uri
                }
            }
        "#,
        Some(build_test_program(
            r#"
            fragment Test on User
                @argumentDefinitions(
                    pictureSize: {type: "[Int]"},
                    pictureSize2: {type: "[Int]"}
                ) {
                profilePicture(size: $pictureSize) {
                    uri
                }
            }
        "#,
        )),
    );
    assert_labels(items.unwrap(), vec!["$pictureSize", "$pictureSize2"]);
}

#[test]
fn no_typename_on_query() {
    let items = parse_and_resolve_completion_items(
        r#"
            fragment Test on Query {
                |
            }
        "#,
        None,
    );
    assert_no_typename_label(items);
}

#[test]
fn no_typename_on_mutation() {
    let items = parse_and_resolve_completion_items(
        r#"
            fragment Test on Mutation {
                |
            }
        "#,
        None,
    );
    assert_no_typename_label(items);
}

#[test]
fn no_typename_on_subscription() {
    let items = parse_and_resolve_completion_items(
        r#"
            fragment Test on Subscription {
                |
            }
        "#,
        None,
    );
    assert_no_typename_label(items);
}

#[test]
fn empty_directive() {
    let items = parse_and_resolve_completion_items(
        r#"
        fragment Test on User {
            profile_picture @| {
                uri
            }
        }
        "#,
        None,
    );
    assert_labels(
        items.unwrap(),
        vec![
            "prependEdge",
            "deleteRecord",
            "appendNode",
            "deleteEdge",
            "__clientField",
            "appendEdge",
            "required",
            "stream_connection",
            "match",
            "customDirective",
            "prependNode",
            "fixme_fat_interface",
            "stream",
            "include",
            "connection",
            "skip",
            "fb_actor_change",
            "waterfall",
        ],
    );
}

#[test]
fn field_documentation() {
    let items = parse_and_resolve_completion_items(
        r#"
            fragment Test on User {
                profile_picture {
                    uri|
                }
            }
        "#,
        None,
    )
    .unwrap();

    let docs = items
        .into_iter()
        .map(|item| (item.label, item.documentation))
        .collect::<HashMap<String, Option<Documentation>>>();

    assert_eq!(docs.len(), 5);
    assert_eq!(
        *docs.get("uri").unwrap(),
        Some(make_markdown_table_documentation(
            "uri",
            "String",
            "URI where the image can be found",
            "",
        ))
    );

    assert_eq!(
        *docs.get("width").unwrap(),
        Some(make_markdown_table_documentation(
            "width",
            "Int",
            "Width in pixels",
            "",
        ))
    );

    assert_eq!(
        *docs.get("height").unwrap(),
        Some(make_markdown_table_documentation(
            "height",
            "Int",
            "Height in pixels",
            "",
        ))
    );

    assert_eq!(
        *docs.get("test_enums").unwrap(),
        Some(make_markdown_table_documentation(
            "test_enums",
            "TestEnums",
            "",
            "",
        ))
    );
}<|MERGE_RESOLUTION|>--- conflicted
+++ resolved
@@ -175,123 +175,6 @@
         items.unwrap(),
         vec!["uri", "width", "height", "test_enums", "__typename"],
     );
-<<<<<<< HEAD
-}
-
-#[test]
-fn whitespace_in_object_type() {
-    let items = parse_and_resolve_completion_items(
-        r#"
-          fragment Test on CommentsEdge {
-            |
-          }
-        "#,
-        Some(build_test_program(
-            r#"
-            fragment ObjectTypeFragment on CommentsEdge {
-              __typename
-            }
-
-            fragment InterfaceFragment on CommentsEdgeInterface {
-              __typename
-            }
-
-            fragment UnrelatedFragment on Task {
-              __typename
-            }
-        "#,
-        )),
-    );
-    assert_labels(
-        items.unwrap(),
-        vec![
-            "cursor",
-            "node",
-            "__typename",
-            "...ObjectTypeFragment",
-            "...InterfaceFragment",
-        ],
-    )
-}
-
-#[test]
-fn whitespace_in_interface() {
-    let items = parse_and_resolve_completion_items(
-        r#"
-          fragment Test on CommentsEdgeInterface {
-            |
-          }
-        "#,
-        Some(build_test_program(
-            r#"
-            fragment ImplementingFragment on CommentsEdge {
-              __typename
-            }
-
-            fragment InterfaceFragment on CommentsEdgeInterface {
-              __typename
-            }
-
-            fragment UnrelatedFragment on Task {
-              __typename
-            }
-        "#,
-        )),
-    );
-    assert_labels(
-        items.unwrap(),
-        vec![
-            "cursor",
-            "source",
-            "node",
-            "__typename",
-            "...on CommentsEdgeInterface",
-            "...on CommentsEdge",
-            "...ImplementingFragment",
-            "...InterfaceFragment",
-        ],
-    )
-}
-
-#[test]
-fn whitespace_in_union() {
-    let items = parse_and_resolve_completion_items(
-        r#"
-          fragment Test on CommentBody {
-            |
-          }
-        "#,
-        Some(build_test_program(
-            r#"
-                fragment UnionFragment on CommentBody {
-                  __typename
-                }
-    
-                fragment UnionVariantFragment on PlainCommentBody {
-                  __typename
-                }
-    
-                fragment UnrelatedFragment on Task {
-                  __typename
-                }
-            "#,
-        )),
-    );
-    assert_labels(
-        items.unwrap(),
-        vec![
-            "__typename",
-            "...on CommentBody",
-            "...on PlainCommentBody",
-            "...on MarkdownCommentBody",
-            "...UnionFragment",
-            "...UnionVariantFragment",
-        ],
-    )
-}
-
-#[test]
-=======
 }
 
 #[test]
@@ -407,85 +290,15 @@
 }
 
 #[test]
->>>>>>> 5b4aa886
 fn inline_fragment_on_object() {
     let items = parse_and_resolve_completion_items(
         r#"
             fragment Test on Viewer {
-<<<<<<< HEAD
-                ...on |a
-            }
-        "#,
-        None,
-    );
-    assert_labels(items.unwrap(), vec![]);
-}
-
-#[test]
-fn inline_fragment_on_interface() {
-    let items = parse_and_resolve_completion_items(
-        r#"
-            fragment Test on Named {
-                ...on |a
-            }
-        "#,
-        None,
-    );
-    assert_labels(
-        items.unwrap(),
-        vec!["...on Named", "...on User", "...on SimpleNamed"],
-    );
-}
-
-#[test]
-fn inline_fragment_on_interface_with_existing_inline_fragment() {
-    let items = parse_and_resolve_completion_items(
-        r#"
-            fragment Test on Named {
-                ...on |a {}
-            }
-        "#,
-        None,
-    );
-    assert_labels(items.unwrap(), vec!["Named", "User", "SimpleNamed"]);
-}
-
-#[test]
-fn inline_fragment_on_union() {
-    let items = parse_and_resolve_completion_items(
-        r#"
-            fragment Test on MaybeNode {
-                ...on |a
-            }
-        "#,
-        None,
-    );
-    assert_labels(
-        items.unwrap(),
-        vec![
-            "...on MaybeNode",
-            "...on Story",
-            "...on FakeNode",
-            "...on NonNode",
-        ],
-    );
-}
-
-#[test]
-fn inline_fragment_on_union_with_existing_inline_fragment() {
-    let items = parse_and_resolve_completion_items(
-        r#"
-            fragment Test on MaybeNode {
-                ...on |a {}
-=======
                 ... on |a
->>>>>>> 5b4aa886
-            }
-        "#,
-        None,
-    );
-<<<<<<< HEAD
-=======
+            }
+        "#,
+        None,
+    );
     assert_labels(items.unwrap(), vec![]);
 }
 
@@ -549,7 +362,6 @@
         "#,
         None,
     );
->>>>>>> 5b4aa886
     assert_labels(
         items.unwrap(),
         vec!["MaybeNode", "Story", "FakeNode", "NonNode"],
