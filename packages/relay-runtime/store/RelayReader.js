--- conflicted
+++ resolved
@@ -1112,8 +1112,8 @@
     const parentFragmentName = this._fragmentName;
     this._fragmentName = fragmentSpreadOrFragment.name;
 
-    let oldVariables = this._variables;
-    
+    const parentVariables = this._variables;
+
     // If the inline fragment spread has arguments, we need to temporarily
     // switch this._variables to include the fragment spread's arguments
     // for the duration of its traversal.
@@ -1126,15 +1126,7 @@
       // Inherit the operation's arguments and give local fragment arguments higher priority
       this._variables = {...this._variables, ...spreadArguments};
     }
-<<<<<<< HEAD
-
-    // Swap out the variables
-    const parentVariables = this._variables;
-    this._variables = temporaryTraversalVariables;
-
-=======
-    
->>>>>>> 1fd27dad
+
     this._traverseSelections(
       fragmentSpreadOrFragment.selections,
       record,
