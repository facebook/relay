--- conflicted
+++ resolved
@@ -75,16 +75,12 @@
       }
       return;
     }
-<<<<<<< HEAD
-    
+
     if (prevReadyState.error && nextReadyState.aborted) {
       return;
     }
 
-    this._mergeState(nextReadyState);
-=======
     this._mergeState(nextReadyState, newEvents);
->>>>>>> 777a31ae
   }
 
   _mergeState(
