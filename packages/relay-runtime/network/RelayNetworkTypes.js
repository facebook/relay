/**
 * Copyright (c) Meta Platforms, Inc. and affiliates.
 *
 * This source code is licensed under the MIT license found in the
 * LICENSE file in the root directory of this source tree.
 *
 * @flow strict-local
 * @format
 */

// flowlint ambiguous-object-type:error

'use strict';

import type {RequestParameters} from '../util/RelayConcreteNode';
import type {CacheConfig, Variables} from '../util/RelayRuntimeTypes';
import type RelayObservable, {ObservableFromValue} from './RelayObservable';

/**
 * An interface for fetching the data for one or more (possibly interdependent)
 * queries.
 */
export interface INetwork {
  +execute: ExecuteFunction;
}

export type LogRequestInfoFunction = mixed => void;

export type PayloadData = {[key: string]: mixed};

export type PayloadError = interface {
  message: string,
  locations?: Array<{
    line: number,
    column: number,
    ...
  }>,
  // Not officially part of the spec, but used at Facebook
  severity?: 'CRITICAL' | 'ERROR' | 'WARNING',
};

export type PayloadExtensions = {[key: string]: mixed, ...};

/**
 * The shape of a GraphQL response as dictated by the
 * [spec](https://spec.graphql.org/June2018/#sec-Response-Format).
 */
export type GraphQLResponseWithData = {|
  +data: PayloadData,
  +errors?: Array<PayloadError>,
  +extensions?: PayloadExtensions,
  +label?: string,
  +path?: Array<string | number>,
|};

export type GraphQLResponseWithoutData = {|
  +data?: ?PayloadData,
  +errors: Array<PayloadError>,
  +extensions?: PayloadExtensions,
  +label?: string,
  +path?: Array<string | number>,
|};

export type GraphQLResponseWithExtensionsOnly = {|
  // Per https://spec.graphql.org/June2018/#sec-Errors
  // > If the data entry in the response is not present, the errors entry
  // > in the response must not be empty. It must contain at least one error
  // This means a payload has to have either a data key or an errors key:
  // but the spec leaves room for the combination of data: null plus extensions
  // since `data: null` is a *required* output if there was an error during
  // execution, but the inverse is not described in the sepc: `data: null`
  // does not necessarily indicate that there was an error.
  +data: null,
  +extensions: PayloadExtensions,
|};

export type GraphQLSingularResponse =
  | GraphQLResponseWithData
  | GraphQLResponseWithExtensionsOnly
  | GraphQLResponseWithoutData;

export type GraphQLResponse =
  | GraphQLSingularResponse
  | $ReadOnlyArray<GraphQLSingularResponse>;

/**
 * A function that returns an Observable representing the response of executing
 * a GraphQL operation.
 */
export type ExecuteFunction = (
  request: RequestParameters,
  variables: Variables,
  cacheConfig: CacheConfig,
  uploadables?: ?UploadableMap,
  logRequestInfo?: ?LogRequestInfoFunction,
) => RelayObservable<GraphQLResponse>;

/**
 * A function that executes a GraphQL operation with request/response semantics.
 *
 * May return an Observable or Promise of a plain GraphQL server response, or
 * a composed ExecutePayload object supporting additional metadata.
 */
export type FetchFunction = (
  request: RequestParameters,
  variables: Variables,
  cacheConfig: CacheConfig,
  uploadables: ?UploadableMap,
  logRequestInfo?: ?LogRequestInfoFunction,
) => ObservableFromValue<GraphQLResponse>;

/**
 * A function that executes a GraphQL subscription operation, returning zero or
 * more raw server responses over time.
 */
export type SubscribeFunction = (
  request: RequestParameters,
  variables: Variables,
  cacheConfig: CacheConfig,
) => RelayObservable<GraphQLResponse>;

export type Uploadable = File | Blob;
<<<<<<< HEAD
export type UploadableMap = interface {[key: string]: Uploadable  | Array<Uploadable>};
=======
export type UploadableMap = {[key: string]: Uploadable};
>>>>>>> 004c9825

/**
 * React Flight tree created on the server.
 */
export type ReactFlightServerTree = mixed;
export type ReactFlightPayloadQuery = {|
  +id: mixed,
  +module: mixed,
  +response: GraphQLSingularResponse,
  +variables: Variables,
|};
export type ReactFlightPayloadFragment = {|
  +__id: string,
  +__typename: string,
  +module: mixed,
  +response: GraphQLSingularResponse,
  +variables: Variables,
|};
export type ReactFlightServerError = {
  +message: string,
  +stack: string,
  ...
};
/**
 * Data that is returned by a Flight compliant GraphQL server.
 *
 * - status: string representing status of the server response.
 * - tree: React Server Components written into a row protocol that can be later
 *         read on the client. If this is null, this indicates that no rows were
 *         were written on the server.
 * - queries: an array of queries that the server preloaded for the client.
 * - errors: an array of errors that were encountered while rendering the
 *           Server Component.
 * - fragments: an array of fragments that the server preloaded for the client.
 */
export type ReactFlightPayloadData = {|
  +status: string,
  +tree: ?Array<ReactFlightServerTree>,
  +queries: Array<ReactFlightPayloadQuery>,
  +errors: Array<ReactFlightServerError>,
  +fragments: Array<ReactFlightPayloadFragment>,
|};<|MERGE_RESOLUTION|>--- conflicted
+++ resolved
@@ -120,11 +120,7 @@
 ) => RelayObservable<GraphQLResponse>;
 
 export type Uploadable = File | Blob;
-<<<<<<< HEAD
-export type UploadableMap = interface {[key: string]: Uploadable  | Array<Uploadable>};
-=======
-export type UploadableMap = {[key: string]: Uploadable};
->>>>>>> 004c9825
+export type UploadableMap = {[key: string]: Uploadable  | Array<Uploadable>};
 
 /**
  * React Flight tree created on the server.
