/**
 * Copyright (c) 2013-present, Facebook, Inc.
 * All rights reserved.
 *
 * This source code is licensed under the BSD-style license found in the
 * LICENSE file in the root directory of this source tree. An additional grant
 * of patent rights can be found in the PATENTS file in the same directory.
 *
 * @emails oncall+relay
 */

'use strict';

jest.mock('warning');

const RelayReadyState = require('RelayReadyState');
const RelayTestUtils = require('RelayTestUtils');

const warning = require('warning');

describe('RelayReadyState', () => {
  let onReadyStateChange;
  let readyState;

  beforeEach(() => {
    jest.resetModuleRegistry();

    onReadyStateChange = jest.fn();
    readyState = new RelayReadyState(onReadyStateChange);

    jasmine.addMatchers(RelayTestUtils.matchers);
  });

  it('adds to event stream', () => {
    readyState.update({}, [{type: 'NETWORK_QUERY_START'}]);
    expect(onReadyStateChange).not.toBeCalled();

    jest.runAllTimers();

    expect(onReadyStateChange.mock.calls).toEqual([
      [{
        aborted: false,
        done: false,
        error: null,
        events: [
          {
            type: 'NETWORK_QUERY_START',
          },
        ],
        ready: false,
        stale: false,
      }],
    ]);

    readyState.update({}, [{type: 'NETWORK_QUERY_RECEIVED_REQUIRED'}]);
    jest.runAllTimers();

    expect(onReadyStateChange).lastCalledWith({
      aborted: false,
      done: false,
      error: null,
      events: [
        {
          type: 'NETWORK_QUERY_START',
        },
        {
          type: 'NETWORK_QUERY_RECEIVED_REQUIRED',
        },
      ],
      ready: false,
      stale: false,
    });
  });

  it('invokes the callback asynchronously when state changes', () => {
    readyState.update({ready: true});

    expect(onReadyStateChange).not.toBeCalled();

    jest.runAllTimers();

    expect(onReadyStateChange.mock.calls).toEqual([
      [{
        aborted: false,
        done: false,
        error: null,
        events: [],
        ready: true,
        stale: false,
      }],
    ]);
  });

  it('invokes the callback once per immediate', () => {
    readyState.update({ready: true, stale: true});
    readyState.update({ready: true, stale: false});
    readyState.update({done: true, ready: true});
    jest.runAllTimers();

    expect(onReadyStateChange.mock.calls).toEqual([
      [{
        aborted: false,
        done: true,
        error: null,
        events: [],
        ready: true,
        stale: false,
      }],
    ]);
  });

  it('ignores asynchronous state changes after being aborted', () => {
    readyState.update({aborted: true});
    jest.runAllTimers();

    readyState.update({ready: true});
    jest.runAllTimers();

    expect(onReadyStateChange.mock.calls).toEqual([
      [{
        aborted: true,
        done: false,
        error: null,
        events: [],
        ready: false,
        stale: false,
      }],
    ]);
  });

  it('ignores synchronous state changes after being aborted', () => {
    readyState.update({aborted: true});
    readyState.update({ready: true});
    jest.runAllTimers();

    expect(onReadyStateChange.mock.calls).toEqual([
      [{
        aborted: true,
        done: false,
        error: null,
        events: [],
        ready: false,
        stale: false,
      }],
    ]);
  });

  it('warns about state changes after being done', () => {
    readyState.update({done: true, ready: true});
    jest.runAllTimers();
    readyState.update({ready: true});

    expect([
      'RelayReadyState: Invalid state change from `%s` to `%s`.',
      JSON.stringify(
        {aborted: false, done: true, error: null, events: [], ready: true, stale: false}
      ),
      JSON.stringify({ready: true}),
    ]).toBeWarnedNTimes(1);

    expect(onReadyStateChange.mock.calls.length).toBe(1);
    jest.runAllTimers();
    expect(onReadyStateChange.mock.calls.length).toBe(1);
  });

  it('handles state changes after encountering errors', () => {
    const error = new Error('Expected error.');
    readyState.update({error});
    jest.runAllTimers();
    readyState.update({ready: true});

<<<<<<< HEAD
    expect(warning).not.toBeCalled();
=======
    expect([
      'RelayReadyState: Invalid state change from `%s` to `%s`.',
      JSON.stringify(
        {aborted: false, done: false, error, events: [], ready: false, stale: false}
      ),
      JSON.stringify({ready: true}),
    ]).toBeWarnedNTimes(1);

>>>>>>> 777a31ae
    expect(onReadyStateChange.mock.calls.length).toBe(1);
    expect(onReadyStateChange.mock.calls[0]).toEqual(
      [{aborted: false, done: false, error, ready: false, stale: false}]
    );
    jest.runAllTimers();

    expect(warning).not.toBeCalled();
    expect(onReadyStateChange.mock.calls.length).toBe(2);
    expect(onReadyStateChange.mock.calls[1]).toEqual(
      [{aborted: false, done: false, error, ready: true, stale: false}]
    );
  });

  it('ignores state changed to aborted when done', () => {
    readyState.update({done: true, ready: true});
    jest.runAllTimers();

    readyState.update({aborted: true});
    jest.runAllTimers();

    expect(warning).not.toBeCalled();
    expect(onReadyStateChange.mock.calls.length).toBe(1);
  });

  it('ignores state changed to aborted when an error occurred', () => {
    readyState.update({error: new Error('Expected error.')});
    jest.runAllTimers();

    readyState.update({aborted: true});
    jest.runAllTimers();

    expect(warning).not.toBeCalled();
    expect(onReadyStateChange.mock.calls.length).toBe(1);
  });

  it('ignores stale ready state change after being done', () => {
    readyState.update({done: true, ready: true});
    jest.runAllTimers();
    readyState.update({ready: true, stale: true});
    jest.runAllTimers();

    expect(warning).not.toBeCalled();
    expect(onReadyStateChange.mock.calls.length).toBe(1);
  });

  it('invokes stale ready state change after an error occurred', () => {
    const error =  new Error('Expected error.');
    readyState.update({error});
    jest.runAllTimers();
    readyState.update({ready: true, stale: true});
    jest.runAllTimers();

    expect(warning).not.toBeCalled();
    expect(onReadyStateChange.mock.calls.length).toBe(2);
    expect(onReadyStateChange.mock.calls[1]).toEqual(
      [{aborted: false, done: false, error, events: [], ready: true, stale: true}]
    );
  });
});<|MERGE_RESOLUTION|>--- conflicted
+++ resolved
@@ -169,18 +169,7 @@
     jest.runAllTimers();
     readyState.update({ready: true});
 
-<<<<<<< HEAD
-    expect(warning).not.toBeCalled();
-=======
-    expect([
-      'RelayReadyState: Invalid state change from `%s` to `%s`.',
-      JSON.stringify(
-        {aborted: false, done: false, error, events: [], ready: false, stale: false}
-      ),
-      JSON.stringify({ready: true}),
-    ]).toBeWarnedNTimes(1);
-
->>>>>>> 777a31ae
+    expect(warning).not.toBeCalled();
     expect(onReadyStateChange.mock.calls.length).toBe(1);
     expect(onReadyStateChange.mock.calls[0]).toEqual(
       [{aborted: false, done: false, error, ready: false, stale: false}]
