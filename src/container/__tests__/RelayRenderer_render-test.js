/**
 * Copyright (c) 2013-present, Facebook, Inc.
 * All rights reserved.
 *
 * This source code is licensed under the BSD-style license found in the
 * LICENSE file in the root directory of this source tree. An additional grant
 * of patent rights can be found in the PATENTS file in the same directory.
 *
 * @emails oncall+relay
 */

'use strict';

require('configureForRelayOSS');

jest.dontMock('RelayRenderer');

const React = require('React');
const ReactDOM = require('ReactDOM');
const ReactTestUtils = require('ReactTestUtils');
const Relay = require('Relay');
const RelayContext = require('RelayContext');
const RelayQueryConfig = require('RelayQueryConfig');
const RelayRenderer = require('RelayRenderer');
<<<<<<< HEAD
=======
const RelayStore = require('RelayStore');
const StaticContainer = require('StaticContainer.react');
>>>>>>> 105175b5

describe('RelayRenderer.render', () => {
  let MockComponent;
  let MockContainer;

  let container;
  let queryConfig;
<<<<<<< HEAD
  let relayContext;
=======
  let renderedComponent;

  function renderElement(element) {
    renderedComponent = ReactDOM.render(element, container);
  }

  function getRenderOutput() {
    return ReactTestUtils.findRenderedComponentWithType(
      renderedComponent,
      StaticContainer
    );
  }
>>>>>>> 105175b5

  beforeEach(() => {
    jest.resetModuleRegistry();

    MockComponent = React.createClass({render: () => <div />});
    MockContainer = Relay.createContainer(MockComponent, {
      fragments: {},
    });

    container = document.createElement('div');
    queryConfig = RelayQueryConfig.genMockInstance();
    relayContext = new RelayContext();

    jasmine.addMatchers({
      toBeUpdated() {
        return {
          compare(actual) {
            return {
              pass: actual.props.shouldUpdate,
            };
          },
        };
      },
      toBeRenderedChild() {
        return {
          compare(actual) {
            return {
              pass: getRenderOutput().props.children === actual,
            };
          },
        };
      },
    });
  });

  it('defaults to null if unready and `render` is not supplied', () => {
<<<<<<< HEAD
    ShallowRenderer.render(
      <RelayRenderer
        Container={MockContainer}
        queryConfig={queryConfig}
        relayContext={relayContext}
      />
=======
    renderElement(
      <RelayRenderer Container={MockContainer} queryConfig={queryConfig} />
>>>>>>> 105175b5
    );
    expect(null).toBeRenderedChild();
  });

  it('defaults to component if ready and `render` is not supplied', () => {
<<<<<<< HEAD
    ShallowRenderer.render(
      <RelayRenderer
        Container={MockContainer}
        queryConfig={queryConfig}
        relayContext={relayContext}
      />
=======
    renderElement(
      <RelayRenderer Container={MockContainer} queryConfig={queryConfig} />
>>>>>>> 105175b5
    );
    relayContext.primeCache.mock.requests[0].resolve();

    const output = getRenderOutput().props.children;
    expect(output.type).toBe(MockContainer);
    expect(output.props).toEqual({});
  });

  it('renders null if `render` returns null', () => {
    renderElement(
      <RelayRenderer
        Container={MockContainer}
        queryConfig={queryConfig}
        relayContext={relayContext}
        render={() => null}
      />
    );
<<<<<<< HEAD
    relayContext.primeCache.mock.requests[0].block();
    expect(null).toBeShallowRenderedChild();
=======
    RelayStore.primeCache.mock.requests[0].block();
    expect(null).toBeRenderedChild();
>>>>>>> 105175b5
  });

  it('renders previous view if `render` returns undefined', () => {
    const prevView = <span />;
    renderElement(
      <RelayRenderer
        Container={MockContainer}
        queryConfig={queryConfig}
        relayContext={relayContext}
        render={() => prevView}
      />
    );
<<<<<<< HEAD
    relayContext.primeCache.mock.requests[0].block();
    expect(prevView).toBeShallowRenderedChild();
=======
    RelayStore.primeCache.mock.requests[0].block();
    expect(prevView).toBeRenderedChild();
>>>>>>> 105175b5

    renderElement(
      <RelayRenderer
        Container={MockContainer}
        queryConfig={queryConfig}
        relayContext={relayContext}
        render={() => undefined}
      />
    );
    expect(getRenderOutput()).not.toBeUpdated();
  });

  it('renders new view if `render` return a new view', () => {
    const prevView = <span />;
    renderElement(
      <RelayRenderer
        Container={MockContainer}
        queryConfig={queryConfig}
        relayContext={relayContext}
        render={() => prevView}
      />
    );
<<<<<<< HEAD
    relayContext.primeCache.mock.requests[0].block();
    expect(prevView).toBeShallowRenderedChild();
=======
    RelayStore.primeCache.mock.requests[0].block();
    expect(prevView).toBeRenderedChild();
>>>>>>> 105175b5

    const nextView = <div />;
    renderElement(
      <RelayRenderer
        Container={MockContainer}
        queryConfig={queryConfig}
        relayContext={relayContext}
        render={() => nextView}
      />
    );
    expect(nextView).toBeRenderedChild();
  });

  it('renders when mounted before a request is sent', () => {
    const initialView = <div />;
    const render = jest.genMockFunction().mockReturnValue(initialView);
    renderElement(
      <RelayRenderer
        Container={MockContainer}
        queryConfig={queryConfig}
        relayContext={relayContext}
        render={render}
      />
    );
    expect(render).toBeCalled();
    expect(initialView).toBeRenderedChild();
  });

  it('renders when updated before the initial request is sent', () => {
<<<<<<< HEAD
    ShallowRenderer.render(
      <RelayRenderer
        Container={MockContainer}
        queryConfig={queryConfig}
        relayContext={relayContext}
      />
=======
    renderElement(
      <RelayRenderer Container={MockContainer} queryConfig={queryConfig} />
>>>>>>> 105175b5
    );
    const loadingView = <div />;
    renderElement(
      <RelayRenderer
        Container={MockContainer}
        queryConfig={RelayQueryConfig.genMockInstance()}
        relayContext={relayContext}
        render={() => loadingView}
      />
    );
    // Since RelayRenderer has not yet sent a request, view gets to update.
    expect(getRenderOutput()).toBeUpdated();
  });

  it('does not render when updated after the initial request is sent', () => {
<<<<<<< HEAD
    ShallowRenderer.render(
      <RelayRenderer
        Container={MockContainer}
        queryConfig={queryConfig}
        relayContext={relayContext}
      />
=======
    renderElement(
      <RelayRenderer Container={MockContainer} queryConfig={queryConfig} />
>>>>>>> 105175b5
    );
    relayContext.primeCache.mock.requests[0].block();

    const loadingView = <div />;
    renderElement(
      <RelayRenderer
        Container={MockContainer}
        queryConfig={RelayQueryConfig.genMockInstance()}
        relayContext={relayContext}
        render={() => loadingView}
      />
    );
    // RelayRenderer does not synchronously update because the ready state (and
    // therefore render arguments) for the new `queryConfig` is not yet known.
<<<<<<< HEAD
    expect(ShallowRenderer.getRenderOutput()).not.toBeShallowUpdated();
    relayContext.primeCache.mock.requests[1].block();
    expect(loadingView).toBeShallowRenderedChild();
=======
    expect(getRenderOutput()).not.toBeUpdated();
    RelayStore.primeCache.mock.requests[1].block();
    expect(loadingView).toBeRenderedChild();
>>>>>>> 105175b5
  });

  it('renders whenever updated after request is sent', () => {
    const render = jest.genMockFunction();
    function update() {
      renderElement(
        <RelayRenderer
          Container={MockContainer}
          queryConfig={queryConfig}
          relayContext={relayContext}
          render={render}
        />
      );
    }
    update();
    relayContext.primeCache.mock.requests[0].block();

    expect(render.mock.calls.length).toBe(2);

    update();
    update();
    update();

    expect(render.mock.calls.length).toBe(5);
  });

  it('renders once after each ready state change', () => {
    const render = jest.genMockFunction();

    renderElement(
      <RelayRenderer
        Container={MockContainer}
        queryConfig={queryConfig}
        render={render}
      />
    );

    const request = RelayStore.primeCache.mock.requests[0];

    expect(render.mock.calls.length).toBe(1);

    request.block();
    expect(render.mock.calls.length).toBe(2);

    request.resolve();
    expect(render.mock.calls.length).toBe(3);

    request.succeed();
    expect(render.mock.calls.length).toBe(4);
  });

  describe('GC integration', () => {
    let garbageCollector;

    beforeEach(() => {
      const storeData = relayContext.getStoreData();
      storeData.initializeGarbageCollector(jest.genMockFunction());
      garbageCollector = storeData.getGarbageCollector();
    });

    it('acquires a GC hold when mounted', () => {
      garbageCollector.acquireHold = jest.genMockFunction();
<<<<<<< HEAD
      ShallowRenderer.render(
        <RelayRenderer
          Container={MockContainer}
          queryConfig={queryConfig}
          relayContext={relayContext}
        />
=======
      renderElement(
        <RelayRenderer Container={MockContainer} queryConfig={queryConfig} />
>>>>>>> 105175b5
      );
      expect(garbageCollector.acquireHold).toBeCalled();
    });

    it('reacquires a GC hold when Relay context is changed', () => {
      const release = jest.genMockFunction();
      garbageCollector.acquireHold =
        jest.genMockFunction().mockReturnValue({release});
      ShallowRenderer.render(
        <RelayRenderer
          Container={MockContainer}
          queryConfig={queryConfig}
          relayContext={relayContext}
        />
      );
      expect(release).not.toBeCalled();

      const newRelayContext = new RelayContext();
      const storeData = newRelayContext.getStoreData();
      storeData.initializeGarbageCollector(jest.genMockFunction());
      const newGarbageCollector = storeData.getGarbageCollector();
      newGarbageCollector.acquireHold = jest.genMockFunction();
      ShallowRenderer.render(
        <RelayRenderer
          Container={MockContainer}
          queryConfig={queryConfig}
          relayContext={newRelayContext}
        />
      );
      expect(release).toBeCalled();
      expect(newGarbageCollector.acquireHold).toBeCalled();
    });

    it('releases its GC hold when unmounted', () => {
      const release = jest.genMockFunction();
      garbageCollector.acquireHold =
        jest.genMockFunction().mockReturnValue({release});
<<<<<<< HEAD
      ShallowRenderer.render(
        <RelayRenderer
          Container={MockContainer}
          queryConfig={queryConfig}
          relayContext={relayContext}
        />
      );
      expect(release).not.toBeCalled();
      ShallowRenderer.unmount();
      expect(release).toBeCalled();
    });

    it('releases reacquired GC hold when unmounted', () => {
      ShallowRenderer.render(
        <RelayRenderer
          Container={MockContainer}
          queryConfig={queryConfig}
          relayContext={relayContext}
        />
      );
      const newRelayContext = new RelayContext();
      const storeData = newRelayContext.getStoreData();
      storeData.initializeGarbageCollector(jest.genMockFunction());
      const newGarbageCollector = storeData.getGarbageCollector();
      const release = jest.genMockFunction();
      newGarbageCollector.acquireHold =
        jest.genMockFunction().mockReturnValue({release});
      ShallowRenderer.render(
        <RelayRenderer
          Container={MockContainer}
          queryConfig={queryConfig}
          relayContext={newRelayContext}
        />
=======
      renderElement(
        <RelayRenderer Container={MockContainer} queryConfig={queryConfig} />
>>>>>>> 105175b5
      );
      expect(release).not.toBeCalled();
      ReactDOM.unmountComponentAtNode(container);
      expect(release).toBeCalled();
    });
  });
});<|MERGE_RESOLUTION|>--- conflicted
+++ resolved
@@ -22,11 +22,7 @@
 const RelayContext = require('RelayContext');
 const RelayQueryConfig = require('RelayQueryConfig');
 const RelayRenderer = require('RelayRenderer');
-<<<<<<< HEAD
-=======
-const RelayStore = require('RelayStore');
 const StaticContainer = require('StaticContainer.react');
->>>>>>> 105175b5
 
 describe('RelayRenderer.render', () => {
   let MockComponent;
@@ -34,9 +30,7 @@
 
   let container;
   let queryConfig;
-<<<<<<< HEAD
   let relayContext;
-=======
   let renderedComponent;
 
   function renderElement(element) {
@@ -49,7 +43,6 @@
       StaticContainer
     );
   }
->>>>>>> 105175b5
 
   beforeEach(() => {
     jest.resetModuleRegistry();
@@ -86,33 +79,23 @@
   });
 
   it('defaults to null if unready and `render` is not supplied', () => {
-<<<<<<< HEAD
-    ShallowRenderer.render(
-      <RelayRenderer
-        Container={MockContainer}
-        queryConfig={queryConfig}
-        relayContext={relayContext}
-      />
-=======
-    renderElement(
-      <RelayRenderer Container={MockContainer} queryConfig={queryConfig} />
->>>>>>> 105175b5
+    renderElement(
+      <RelayRenderer
+        Container={MockContainer}
+        queryConfig={queryConfig}
+        relayContext={relayContext}
+      />
     );
     expect(null).toBeRenderedChild();
   });
 
   it('defaults to component if ready and `render` is not supplied', () => {
-<<<<<<< HEAD
-    ShallowRenderer.render(
-      <RelayRenderer
-        Container={MockContainer}
-        queryConfig={queryConfig}
-        relayContext={relayContext}
-      />
-=======
-    renderElement(
-      <RelayRenderer Container={MockContainer} queryConfig={queryConfig} />
->>>>>>> 105175b5
+    renderElement(
+      <RelayRenderer
+        Container={MockContainer}
+        queryConfig={queryConfig}
+        relayContext={relayContext}
+      />
     );
     relayContext.primeCache.mock.requests[0].resolve();
 
@@ -130,13 +113,8 @@
         render={() => null}
       />
     );
-<<<<<<< HEAD
-    relayContext.primeCache.mock.requests[0].block();
-    expect(null).toBeShallowRenderedChild();
-=======
-    RelayStore.primeCache.mock.requests[0].block();
+    relayContext.primeCache.mock.requests[0].block();
     expect(null).toBeRenderedChild();
->>>>>>> 105175b5
   });
 
   it('renders previous view if `render` returns undefined', () => {
@@ -149,13 +127,8 @@
         render={() => prevView}
       />
     );
-<<<<<<< HEAD
-    relayContext.primeCache.mock.requests[0].block();
-    expect(prevView).toBeShallowRenderedChild();
-=======
-    RelayStore.primeCache.mock.requests[0].block();
+    relayContext.primeCache.mock.requests[0].block();
     expect(prevView).toBeRenderedChild();
->>>>>>> 105175b5
 
     renderElement(
       <RelayRenderer
@@ -178,13 +151,8 @@
         render={() => prevView}
       />
     );
-<<<<<<< HEAD
-    relayContext.primeCache.mock.requests[0].block();
-    expect(prevView).toBeShallowRenderedChild();
-=======
-    RelayStore.primeCache.mock.requests[0].block();
+    relayContext.primeCache.mock.requests[0].block();
     expect(prevView).toBeRenderedChild();
->>>>>>> 105175b5
 
     const nextView = <div />;
     renderElement(
@@ -214,17 +182,12 @@
   });
 
   it('renders when updated before the initial request is sent', () => {
-<<<<<<< HEAD
-    ShallowRenderer.render(
-      <RelayRenderer
-        Container={MockContainer}
-        queryConfig={queryConfig}
-        relayContext={relayContext}
-      />
-=======
-    renderElement(
-      <RelayRenderer Container={MockContainer} queryConfig={queryConfig} />
->>>>>>> 105175b5
+    renderElement(
+      <RelayRenderer
+        Container={MockContainer}
+        queryConfig={queryConfig}
+        relayContext={relayContext}
+      />
     );
     const loadingView = <div />;
     renderElement(
@@ -240,17 +203,12 @@
   });
 
   it('does not render when updated after the initial request is sent', () => {
-<<<<<<< HEAD
-    ShallowRenderer.render(
-      <RelayRenderer
-        Container={MockContainer}
-        queryConfig={queryConfig}
-        relayContext={relayContext}
-      />
-=======
-    renderElement(
-      <RelayRenderer Container={MockContainer} queryConfig={queryConfig} />
->>>>>>> 105175b5
+    renderElement(
+      <RelayRenderer
+        Container={MockContainer}
+        queryConfig={queryConfig}
+        relayContext={relayContext}
+      />
     );
     relayContext.primeCache.mock.requests[0].block();
 
@@ -265,15 +223,9 @@
     );
     // RelayRenderer does not synchronously update because the ready state (and
     // therefore render arguments) for the new `queryConfig` is not yet known.
-<<<<<<< HEAD
-    expect(ShallowRenderer.getRenderOutput()).not.toBeShallowUpdated();
+    expect(getRenderOutput()).not.toBeUpdated();
     relayContext.primeCache.mock.requests[1].block();
-    expect(loadingView).toBeShallowRenderedChild();
-=======
-    expect(getRenderOutput()).not.toBeUpdated();
-    RelayStore.primeCache.mock.requests[1].block();
     expect(loadingView).toBeRenderedChild();
->>>>>>> 105175b5
   });
 
   it('renders whenever updated after request is sent', () => {
@@ -307,11 +259,12 @@
       <RelayRenderer
         Container={MockContainer}
         queryConfig={queryConfig}
+        relayContext={relayContext}
         render={render}
       />
     );
 
-    const request = RelayStore.primeCache.mock.requests[0];
+    const request = relayContext.primeCache.mock.requests[0];
 
     expect(render.mock.calls.length).toBe(1);
 
@@ -336,17 +289,12 @@
 
     it('acquires a GC hold when mounted', () => {
       garbageCollector.acquireHold = jest.genMockFunction();
-<<<<<<< HEAD
-      ShallowRenderer.render(
-        <RelayRenderer
-          Container={MockContainer}
-          queryConfig={queryConfig}
-          relayContext={relayContext}
-        />
-=======
-      renderElement(
-        <RelayRenderer Container={MockContainer} queryConfig={queryConfig} />
->>>>>>> 105175b5
+      renderElement(
+        <RelayRenderer
+          Container={MockContainer}
+          queryConfig={queryConfig}
+          relayContext={relayContext}
+        />
       );
       expect(garbageCollector.acquireHold).toBeCalled();
     });
@@ -355,7 +303,7 @@
       const release = jest.genMockFunction();
       garbageCollector.acquireHold =
         jest.genMockFunction().mockReturnValue({release});
-      ShallowRenderer.render(
+      renderElement(
         <RelayRenderer
           Container={MockContainer}
           queryConfig={queryConfig}
@@ -369,7 +317,7 @@
       storeData.initializeGarbageCollector(jest.genMockFunction());
       const newGarbageCollector = storeData.getGarbageCollector();
       newGarbageCollector.acquireHold = jest.genMockFunction();
-      ShallowRenderer.render(
+      renderElement(
         <RelayRenderer
           Container={MockContainer}
           queryConfig={queryConfig}
@@ -384,8 +332,7 @@
       const release = jest.genMockFunction();
       garbageCollector.acquireHold =
         jest.genMockFunction().mockReturnValue({release});
-<<<<<<< HEAD
-      ShallowRenderer.render(
+      renderElement(
         <RelayRenderer
           Container={MockContainer}
           queryConfig={queryConfig}
@@ -393,12 +340,12 @@
         />
       );
       expect(release).not.toBeCalled();
-      ShallowRenderer.unmount();
+      ReactDOM.unmountComponentAtNode(container);
       expect(release).toBeCalled();
     });
 
     it('releases reacquired GC hold when unmounted', () => {
-      ShallowRenderer.render(
+      renderElement(
         <RelayRenderer
           Container={MockContainer}
           queryConfig={queryConfig}
@@ -412,16 +359,12 @@
       const release = jest.genMockFunction();
       newGarbageCollector.acquireHold =
         jest.genMockFunction().mockReturnValue({release});
-      ShallowRenderer.render(
+      renderElement(
         <RelayRenderer
           Container={MockContainer}
           queryConfig={queryConfig}
           relayContext={newRelayContext}
         />
-=======
-      renderElement(
-        <RelayRenderer Container={MockContainer} queryConfig={queryConfig} />
->>>>>>> 105175b5
       );
       expect(release).not.toBeCalled();
       ReactDOM.unmountComponentAtNode(container);
