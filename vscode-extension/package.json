{
  "name": "relay",
  "displayName": "Relay GraphQL",
  "version": "1.3.0",
  "description": "Relay-powered IDE experience",
  "repository": {
    "type": "git",
    "url": "https://github.com/facebook/relay",
    "directory": "vscode-extension"
  },
  "license": "MIT",
  "publisher": "meta",
  "main": "./out/extension.js",
  "icon": "assets/relay-logo-icon.png",
  "categories": [
    "Programming Languages"
  ],
  "activationEvents": [
    "onLanguage:plaintext",
    "onLanguage:javascript",
    "onLanguage:javascriptreact",
    "onLanguage:typescript",
    "onLanguage:typescriptreact"
  ],
  "extensionDependencies": [
    "GraphQL.vscode-graphql-syntax"
  ],
  "contributes": {
    "commands": [
      {
        "command": "relay.restart",
        "title": "Relay: Restart"
      },
      {
        "command": "relay.startCompiler",
        "title": "Relay: Start Compiler"
      },
      {
        "command": "relay.stopCompiler",
        "title": "Relay: Stop Compiler"
      }
    ],
    "configuration": {
      "type": "object",
      "title": "Relay",
      "properties": {
        "relay.compilerOutputLevel": {
          "scope": "window",
          "type": "string",
          "default": "verbose",
          "enum": [
            "quiet",
            "quiet-with-errors",
            "verbose",
            "debug"
          ],
          "description": "Controls what is logged to the Output Channel for the Relay Compiler."
        },
        "relay.lspOutputLevel": {
          "scope": "window",
          "type": "string",
          "default": "quiet-with-errors",
          "enum": [
            "quiet",
            "quiet-with-errors",
            "verbose",
            "debug"
          ],
          "description": "Controls what is logged to the Output Channel for the Relay language server."
        },
        "relay.pathToRelay": {
          "scope": "workspace",
          "default": null,
          "type": [
            "string",
            "null"
          ],
          "description": "Absolute path to the relay binary. If not provided, the extension will look in the nearest node_modules directory"
        },
        "relay.rootDirectory": {
          "scope": "workspace",
          "default": null,
          "type": [
            "string",
            "null"
          ],
          "description": "A path relative to the root of your VSCode project for the extension to work from. The default value is the root of your project. This will change where we start looking for the relay-compiler node module. This will also affect where the LSP server is started, therefore affecting how the relay config is found. This is helpful if your project is in a nested directory."
        },
        "relay.pathToConfig": {
          "scope": "workspace",
          "default": null,
          "type": [
            "string",
            "null"
          ],
          "description": "Path to a relay config relative to the `rootDirectory`. Without this, the compiler will search for your config. This is helpful if your relay project is in a nested directory."
        },
        "relay.autoStartCompiler": {
          "scope": "workspace",
          "default": false,
          "type": "boolean",
          "description": "Whether or not we should automatically start the Relay Compiler in watch mode when you open a project."
        },
        "relay.projects": {
          "description": "This setting is only needed if your workspace has multiple Relay projects, each with their own config file. An array of project configuration in the form `{name: string, rootDirectory: string, pathToConfig: string}`. If omitted, it is assumed your workspace uses a single Relay config and the compiler will search for your config file. But you can also use this configuration if your Relay config is in a nested directory.",
          "type": "array",
          "default": null,
          "uniqueItems": true,
          "items": {
            "type": "object",
            "required": [
              "rootDirectory",
              "name"
            ],
            "title": "A single Relay project path info",
            "properties": {
              "name": {
                "type": "string",
                "description": "The name of the project. This will be used to display messages related to the project's output."
              },
              "rootDirectory": {
                "type": "string",
                "description": "A path relative to the root of your VSCode workspace for the extension to work from. This will change where we start looking for the relay-compiler node module. This will also affect where the LSP server is started, therefore affecting how the Relay config is found."
              },
              "pathToConfig": {
                "type": "string",
                "description": "Path to a Relay config relative to the rootDirectory config option. Without this, the compiler will search for your config. This option can be omitted if your Relay config is directly below your rootDirectory."
              },
              "autoStartCompiler": {
                "type": "boolean",
                "description": "Only necessary to override the global 'autoStartCompiler' setting. Useful if you have multiple Relay projects in your workspace, but you only want the Relay compiler to run on specific projects."
              }
            }
          }
        }
      }
    }
  },
  "prettier": {
    "arrowParens": "avoid",
    "bracketSameLine": true,
    "bracketSpacing": false,
    "singleQuote": true,
    "trailingComma": "all"
  },
  "scripts": {
    "typecheck": "tsc --noEmit",
    "prettier-check": "prettier -c .",
    "lint": "eslint --max-warnings 0 .",
    "vscode:prepublish": "rm -f tsconfig.tsbuildinfo && rm -rf out && yarn run esbuild-base -- --minify",
    "build-local": "vsce package",
    "esbuild-base": "esbuild ./src/extension.ts --bundle --outfile=out/extension.js --external:vscode --format=cjs --platform=node",
<<<<<<< HEAD
    "esbuild": "npm run esbuild-base -- --sourcemap",
    "esbuild-watch": "npm run esbuild-base -- --sourcemap --watch"
=======
    "esbuild": "yarn run esbuild-base --sourcemap",
    "esbuild-watch": "yarn run esbuild-base --sourcemap --watch"
>>>>>>> 5dd6914e
  },
  "engines": {
    "vscode": "^1.60.0"
  },
  "dependencies": {
    "semver": "^7.3.7",
    "vscode-languageclient": "^7.0.0"
  },
  "devDependencies": {
    "@types/node": "^17.0.23",
    "@types/semver": "^7.3.9",
    "@types/vscode": "^1.60.0",
    "@typescript-eslint/eslint-plugin": "^5.13.0",
    "@typescript-eslint/parser": "^5.0.0",
    "@vscode/vsce": "^2.18.0",
    "esbuild": "^0.17.12",
    "eslint": "^8.19.0",
    "eslint-config-airbnb-base": "^15.0.0",
    "eslint-config-airbnb-typescript": "^17.0.0",
    "eslint-plugin-import": "^2.26.0",
    "prettier": "^2.6.2",
    "typescript": "^4.6.3"
  }
}<|MERGE_RESOLUTION|>--- conflicted
+++ resolved
@@ -150,13 +150,8 @@
     "vscode:prepublish": "rm -f tsconfig.tsbuildinfo && rm -rf out && yarn run esbuild-base -- --minify",
     "build-local": "vsce package",
     "esbuild-base": "esbuild ./src/extension.ts --bundle --outfile=out/extension.js --external:vscode --format=cjs --platform=node",
-<<<<<<< HEAD
-    "esbuild": "npm run esbuild-base -- --sourcemap",
-    "esbuild-watch": "npm run esbuild-base -- --sourcemap --watch"
-=======
     "esbuild": "yarn run esbuild-base --sourcemap",
     "esbuild-watch": "yarn run esbuild-base --sourcemap --watch"
->>>>>>> 5dd6914e
   },
   "engines": {
     "vscode": "^1.60.0"
