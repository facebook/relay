/**
 * Copyright (c) 2013-present, Facebook, Inc.
 * All rights reserved.
 *
 * This source code is licensed under the BSD-style license found in the
 * LICENSE file in the root directory of this source tree. An additional grant
 * of patent rights can be found in the PATENTS file in the same directory.
 *
 * @providesModule GraphQLQueryRunner
 * @flow
 */

'use strict';

const RelayFetchMode = require('RelayFetchMode');
import type {FetchMode} from 'RelayFetchMode';
import type {RelayQuerySet} from 'RelayInternalTypes';
import type {PendingFetch} from 'RelayPendingQueryTracker';
const RelayProfiler = require('RelayProfiler');
import type RelayQuery from 'RelayQuery';
const RelayReadyState = require('RelayReadyState');
import type RelayStoreData from 'RelayStoreData';

const checkRelayQueryData = require('checkRelayQueryData');
const diffRelayQuery = require('diffRelayQuery');
const everyObject = require('everyObject');
const flattenSplitRelayQueries = require('flattenSplitRelayQueries');
const forEachObject = require('forEachObject');
const generateForceIndex = require('generateForceIndex');
const mapObject = require('mapObject');
const resolveImmediate = require('resolveImmediate');
const someObject = require('someObject');
const splitDeferredRelayQueries = require('splitDeferredRelayQueries');
const warning = require('warning');

import type {
  Abortable,
  ReadyStateChangeCallback,
} from 'RelayTypes';

/**
 * This is the high-level entry point for sending queries to the GraphQL
 * endpoint. It provides methods for scheduling queries (`run`), force-fetching
 * queries (ie. ignoring the cache; `forceFetch`).
 *
 * In order to send minimal queries and avoid re-retrieving data,
 * `GraphQLQueryRunner` maintains a registry of pending (in-flight) queries, and
 * "subtracts" those from any new queries that callers enqueue.
 *
 * @internal
 */
class GraphQLQueryRunner {
  _storeData: RelayStoreData;

  constructor(storeData: RelayStoreData) {
    this._storeData = storeData;
  }

  /**
   * Fetches data required to resolve a set of queries. See the `RelayStore`
   * module for documentation on the callback.
   */
  run(
    querySet: RelayQuerySet,
    callback: ReadyStateChangeCallback,
    fetchMode?: FetchMode = RelayFetchMode.CLIENT
  ): Abortable {
    return runQueries(this._storeData, querySet, callback, fetchMode);
  }

  /**
   * Ignores the cache and fetches data required to resolve a set of queries.
   * Uses the data we get back from the server to overwrite data in the cache.
   *
   * Even though we're ignoring the cache, we will still invoke the callback
   * immediately with `ready: true` if `querySet` can be resolved by the cache.
   */
  forceFetch(
    querySet: RelayQuerySet,
    callback: ReadyStateChangeCallback
  ): Abortable {
    const fetchMode = RelayFetchMode.REFETCH;
    return runQueries(this._storeData, querySet, callback, fetchMode);
  }
}

function hasItems(map: Object): boolean {
  return !!Object.keys(map).length;
}

function splitAndFlattenQueries(
  storeData: RelayStoreData,
  queries: Array<RelayQuery.Root>
): Array<RelayQuery.Root> {
  if (!storeData.getNetworkLayer().supports('defer')) {
    if (__DEV__) {
      queries.forEach(query => {
        warning(
          !query.hasDeferredDescendant(),
          'Relay: Query `%s` contains a deferred fragment (e.g. ' +
          '`getFragment(\'foo\').defer()`) which is not supported by the ' +
          'default network layer. This query will be sent without deferral.',
          query.getName()
        );
      });
    }
    return queries;
  }

  const flattenedQueries = [];
  queries.forEach(query => {
    return flattenedQueries.push(
      ...flattenSplitRelayQueries(
        splitDeferredRelayQueries(query)
      )
    );
  });
  return flattenedQueries;
}

function runQueries(
  storeData: RelayStoreData,
  querySet: RelayQuerySet,
  callback: ReadyStateChangeCallback,
  fetchMode: FetchMode
): Abortable {
  const profiler = fetchMode === RelayFetchMode.REFETCH ?
    RelayProfiler.profile('GraphQLQueryRunner.forceFetch') :
    RelayProfiler.profile('GraphQLQueryRunner.primeCache');

  const readyState = new RelayReadyState(callback);

  const remainingFetchMap: {[queryID: string]: PendingFetch} = {};
  const remainingRequiredFetchMap: {[queryID: string]: PendingFetch} = {};

  function onResolved(pendingFetch: PendingFetch, error: ?Error) {
    const pendingQuery = pendingFetch.getQuery();
    const pendingQueryID = pendingQuery.getID();
    delete remainingFetchMap[pendingQueryID];
    if (!pendingQuery.isDeferred()) {
      delete remainingRequiredFetchMap[pendingQueryID];
    }

    if (hasItems(remainingRequiredFetchMap)) {
      if (error) {
        readyState.update({error: error});
      }
      return;
    }

    if (someObject(remainingFetchMap, query => query.isResolvable())) {
      // The other resolvable query will resolve imminently and call
      // `readyState.update` instead.
      if (error) {
        readyState.update({error: error});
      }
      return;
    }

    const partialReadyState = {
      stale: false,
      ready: true
    };

    if (error) {
      (partialReadyState: any).error = error;
    }


    if (hasItems(remainingFetchMap)) {
<<<<<<< HEAD
      (partialReadyState: any).done = false;
      readyState.update(partialReadyState);
    } else {
      (partialReadyState: any).done = true;
      readyState.update(partialReadyState);
=======
      readyState.update({
        done: false,
        ready: true,
        stale: false,
      }, [{type: 'NETWORK_QUERY_RECEIVED_REQUIRED'}]);
    } else {
      readyState.update({
        done: true,
        ready: true,
        stale: false,
      }, [{type: 'NETWORK_QUERY_RECEIVED_ALL'}]);
>>>>>>> 777a31ae
    }
  }

  function onRejected(pendingFetch: PendingFetch, error: Error) {
    readyState.update({error}, [{type: 'NETWORK_QUERY_ERROR', error}]);
  }

  function canResolve(fetch: PendingFetch): boolean {
    return checkRelayQueryData(
      storeData.getQueuedStore(),
      fetch.getQuery()
    );
  }

  storeData.getTaskQueue().enqueue(() => {
    const forceIndex = fetchMode === RelayFetchMode.REFETCH ?
      generateForceIndex() :
      null;

    const queries = [];
    if (fetchMode === RelayFetchMode.CLIENT) {
      forEachObject(querySet, query => {
        if (query) {
          queries.push(...diffRelayQuery(
            query,
            storeData.getRecordStore(),
            storeData.getQueryTracker()
          ));
        }
      });
    } else {
      forEachObject(querySet, query => {
        if (query) {
          queries.push(query);
        }
      });
    }

    const flattenedQueries = splitAndFlattenQueries(storeData, queries);

    if (flattenedQueries.length) {
      readyState.update({}, [{type: 'NETWORK_QUERY_START'}]);
    }

    flattenedQueries.forEach(query => {
      const pendingFetch = storeData.getPendingQueryTracker().add(
        {query, fetchMode, forceIndex, storeData}
      );
      const queryID = query.getID();
      remainingFetchMap[queryID] = pendingFetch;
      if (!query.isDeferred()) {
        remainingRequiredFetchMap[queryID] = pendingFetch;
      }
      pendingFetch.getResolvedPromise().then(
        onResolved.bind(null, pendingFetch),
        onRejected.bind(null, pendingFetch)
      );
    });

    if (!hasItems(remainingFetchMap)) {
      readyState.update({
        done: true,
        ready: true,
      }, [{type: 'STORE_FOUND_ALL'}]);
    } else {
      if (!hasItems(remainingRequiredFetchMap)) {
        readyState.update({ready: true}, [{type: 'STORE_FOUND_REQUIRED'}]);
      } else {
        readyState.update({ready: false});
        resolveImmediate(() => {
          if (storeData.hasCacheManager()) {
            readyState.update({}, [{type: 'CACHE_RESTORE_START'}]);
            const requiredQueryMap = mapObject(
              remainingRequiredFetchMap,
              value => value.getQuery()
            );
            storeData.restoreQueriesFromCache(requiredQueryMap, {
              onSuccess: () => {
                readyState.update({
                  ready: true,
                  stale: true,
                }, [{type: 'CACHE_RESTORED_REQUIRED'}]);
              },
              onFailure: (error: any) => {
                readyState.update({
                  error,
                  ready: false,
                }, [{type: 'CACHE_RESTORE_FAILED', error}]);
              },
            });
          } else {
            if (everyObject(remainingRequiredFetchMap, canResolve)) {
              if (hasItems(remainingRequiredFetchMap)) {
                readyState.update({
                  ready: true,
                  stale: true,
                }, [{type: 'STORE_FOUND_REQUIRED'}]);
              }
            }
          }
        });
      }
    }
    // Stop profiling when queries have been sent to the network layer.
    profiler.stop();
  }).done();

  return {
    abort(): void {
      readyState.update({aborted: true}, [{type: 'ABORT'}]);
    },
  };
}

module.exports = GraphQLQueryRunner;<|MERGE_RESOLUTION|>--- conflicted
+++ resolved
@@ -143,7 +143,7 @@
 
     if (hasItems(remainingRequiredFetchMap)) {
       if (error) {
-        readyState.update({error: error});
+        readyState.update({error: error}, [{type: 'NETWORK_QUERY_ERROR', error}]);
       }
       return;
     }
@@ -152,7 +152,7 @@
       // The other resolvable query will resolve imminently and call
       // `readyState.update` instead.
       if (error) {
-        readyState.update({error: error});
+        readyState.update({error: error}, [{type: 'NETWORK_QUERY_ERROR', error}]);
       }
       return;
     }
@@ -168,25 +168,11 @@
 
 
     if (hasItems(remainingFetchMap)) {
-<<<<<<< HEAD
       (partialReadyState: any).done = false;
-      readyState.update(partialReadyState);
+      readyState.update(partialReadyState, [{type: 'NETWORK_QUERY_RECEIVED_REQUIRED'}]);
     } else {
       (partialReadyState: any).done = true;
-      readyState.update(partialReadyState);
-=======
-      readyState.update({
-        done: false,
-        ready: true,
-        stale: false,
-      }, [{type: 'NETWORK_QUERY_RECEIVED_REQUIRED'}]);
-    } else {
-      readyState.update({
-        done: true,
-        ready: true,
-        stale: false,
-      }, [{type: 'NETWORK_QUERY_RECEIVED_ALL'}]);
->>>>>>> 777a31ae
+      readyState.update(partialReadyState, [{type: 'NETWORK_QUERY_RECEIVED_ALL'}]);
     }
   }
 
