/**
 * Copyright (c) Facebook, Inc. and its affiliates.
 *
 * This source code is licensed under the MIT license found in the
 * LICENSE file in the root directory of this source tree.
 *
 * @flow strict-local
 * @format
 */

// flowlint ambiguous-object-type:error

'use strict';

const CodeMarker = require('../util/CodeMarker');
const Profiler = require('../core/GraphQLCompilerProfiler');

const createPrintRequireModuleDependency = require('./createPrintRequireModuleDependency');
const crypto = require('crypto');
const dedupeJSONStringify = require('../util/dedupeJSONStringify');
const invariant = require('invariant');

const {RelayConcreteNode} = require('relay-runtime');

import type {GeneratedDefinition} from '../core/IR';
import type {Schema} from '../core/Schema';
import type {
  FormatModule,
  PluginInterface,
} from '../language/RelayLanguagePluginInterface';
import type CodegenDirectory from './CodegenDirectory';
import type {GeneratedNode, RequestParameters} from 'relay-runtime';

function getConcreteType(node: GeneratedNode): string {
  switch (node.kind) {
    case RelayConcreteNode.FRAGMENT:
      return 'ReaderFragment';
    case RelayConcreteNode.REQUEST:
      return 'ConcreteRequest';
    case RelayConcreteNode.SPLIT_OPERATION:
      return 'NormalizationSplitOperation';
    case RelayConcreteNode.INLINE_DATA_FRAGMENT:
      return 'ReaderInlineDataFragment';
    default:
      (node: empty);
      invariant(false, 'Unexpected GeneratedNode kind: `%s`.', node.kind);
  }
}

async function writeRelayGeneratedFile(
  schema: Schema,
  codegenDir: CodegenDirectory,
  definition: GeneratedDefinition,
  _generatedNode: GeneratedNode,
  formatModule: FormatModule,
  typeText: string,
  _persistQuery: ?(text: string) => Promise<string>,
  sourceHash: string,
  extension: string,
  printModuleDependency: (
    moduleName: string,
  ) => string = createPrintRequireModuleDependency(extension),
  shouldRepersist: boolean,
<<<<<<< HEAD
  languagePlugin: PluginInterface,
=======
  writeQueryParameters: (
    dir: CodegenDirectory,
    filename: string,
    moduleName: string,
    params: RequestParameters,
  ) => void,
>>>>>>> 8c512868
): Promise<?GeneratedNode> {
  let generatedNode = _generatedNode;
  // Copy to const so Flow can refine.
  const persistQuery = _persistQuery;
  const operationName =
    generatedNode.kind === 'Request'
      ? generatedNode.params.name
<<<<<<< HEAD
      : generatedNode.name;
  const moduleName = languagePlugin.getModuleName
    ? languagePlugin.getModuleName(operationName)
    : operationName + '.graphql';
  const platformName =
    platform != null && platform.length > 0
      ? moduleName + '.' + platform
      : moduleName;
=======
      : generatedNode.name) + '.graphql';
>>>>>>> 8c512868

  const filename = moduleName + '.' + extension;
  const queryParametersFilename =
    generatedNode.kind === 'Request'
      ? `${generatedNode.params.name}$Parameters.${extension}`
      : null;

  const typeName = getConcreteType(generatedNode);

  let docText;
  if (generatedNode.kind === RelayConcreteNode.REQUEST) {
    docText = generatedNode.params.text;
  }

  let hash = null;
  if (generatedNode.kind === RelayConcreteNode.REQUEST) {
    let oldContent;
    const oldHash = Profiler.run('RelayFileWriter:compareHash', () => {
      oldContent = codegenDir.read(filename);
      // Hash the concrete node including the query text.
      const hasher = crypto.createHash('md5');
      hasher.update('cache-breaker-9');
      hasher.update(JSON.stringify(generatedNode));
      hasher.update(sourceHash);
      if (typeText) {
        hasher.update(typeText);
      }
      if (persistQuery) {
        hasher.update('persisted');
      }
      hash = hasher.digest('hex');
      return extractHash(oldContent);
    });
    const oldRequestParameters = extractRelayRequestParams(oldContent);

    if (!shouldRepersist && hash === oldHash) {
      codegenDir.markUnchanged(filename);
      if (
        writeQueryParameters &&
        oldRequestParameters &&
        queryParametersFilename != null &&
        generatedNode.kind === RelayConcreteNode.REQUEST &&
        generatedNode.params.operationKind === 'query'
      ) {
        writeQueryParameters(
          codegenDir,
          queryParametersFilename,
          moduleName,
          oldRequestParameters,
        );
      }
      return oldRequestParameters
        ? {
            ...generatedNode,
            params: oldRequestParameters,
          }
        : null;
    }
    if (codegenDir.onlyValidate) {
      codegenDir.markUpdated(filename);
      return null;
    }
    if (persistQuery) {
      switch (generatedNode.kind) {
        case RelayConcreteNode.REQUEST:
          const {text} = generatedNode.params;
          invariant(
            text != null,
            'writeRelayGeneratedFile: Expected `text` in order to persist query',
          );
          generatedNode = {
            ...generatedNode,
            params: {
              operationKind: generatedNode.params.operationKind,
              name: generatedNode.params.name,
              id: await persistQuery(text),
              text: null,
              metadata: generatedNode.params.metadata,
            },
          };
          break;
        case RelayConcreteNode.FRAGMENT:
          // Do not persist fragments.
          break;
        default:
          (generatedNode.kind: empty);
      }
    }
  }

  const moduleText = formatModule({
    moduleName,
    documentType: typeName,
    definition,
    kind: generatedNode.kind,
    docText,
    typeText,
    hash: hash ? `@relayHash ${hash}` : null,
    concreteText: CodeMarker.postProcess(
      dedupeJSONStringify(generatedNode),
      printModuleDependency,
    ),
    sourceHash,
    node: generatedNode,
    schema,
  });
  codegenDir.writeFile(filename, moduleText, shouldRepersist);
  if (
    writeQueryParameters &&
    queryParametersFilename != null &&
    generatedNode.kind === RelayConcreteNode.REQUEST &&
    generatedNode.params.operationKind === 'query'
  ) {
    writeQueryParameters(
      codegenDir,
      queryParametersFilename,
      moduleName,
      generatedNode.params,
    );
  }
  return generatedNode;
}

function extractHash(text: ?string): ?string {
  if (text == null || text.length === 0) {
    return null;
  }
  if (/<<<<<|>>>>>/.test(text)) {
    // looks like a merge conflict
    return null;
  }
  const match = text.match(/@relayHash (\w{32})\b/m);
  return match && match[1];
}

function extractRelayRequestParams(text: ?string): ?RequestParameters {
  if (text == null || text.length === 0) {
    return null;
  }
  if (/<<<<<|>>>>>/.test(text)) {
    // looks like a merge conflict
    return null;
  }
  const match = text.match(/@relayRequestParams (.+)/);
  let requestParams;
  try {
    requestParams = JSON.parse(match?.[1] ?? '');
  } catch {}
  return requestParams;
}

module.exports = writeRelayGeneratedFile;<|MERGE_RESOLUTION|>--- conflicted
+++ resolved
@@ -61,16 +61,13 @@
     moduleName: string,
   ) => string = createPrintRequireModuleDependency(extension),
   shouldRepersist: boolean,
-<<<<<<< HEAD
-  languagePlugin: PluginInterface,
-=======
   writeQueryParameters: (
     dir: CodegenDirectory,
     filename: string,
     moduleName: string,
     params: RequestParameters,
   ) => void,
->>>>>>> 8c512868
+  languagePlugin: PluginInterface,
 ): Promise<?GeneratedNode> {
   let generatedNode = _generatedNode;
   // Copy to const so Flow can refine.
@@ -78,18 +75,10 @@
   const operationName =
     generatedNode.kind === 'Request'
       ? generatedNode.params.name
-<<<<<<< HEAD
       : generatedNode.name;
   const moduleName = languagePlugin.getModuleName
     ? languagePlugin.getModuleName(operationName)
     : operationName + '.graphql';
-  const platformName =
-    platform != null && platform.length > 0
-      ? moduleName + '.' + platform
-      : moduleName;
-=======
-      : generatedNode.name) + '.graphql';
->>>>>>> 8c512868
 
   const filename = moduleName + '.' + extension;
   const queryParametersFilename =
