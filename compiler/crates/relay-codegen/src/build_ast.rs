--- conflicted
+++ resolved
@@ -456,16 +456,11 @@
                 {
                     // If inline fragment has @__inline directive (created by inline_data_fragment transform)
                     // we will return selection wrapped with InlineDataFragmentSpread
-<<<<<<< HEAD
-                    vec![self
-                        .build_inline_data_fragment_spread(inline_fragment, inline_data_directive)]
-=======
                     vec![self.build_inline_data_fragment_spread(
                         context,
                         inline_fragment,
                         inline_data_directive,
                     )]
->>>>>>> c263109f
                 } else if let Some(module_metadata) =
                     ModuleMetadata::find(&inline_fragment.directives)
                 {
@@ -1422,13 +1417,9 @@
         inline_fragment: &InlineFragment,
         inline_directive_data: &InlineDirectiveMetadata,
     ) -> Primitive {
-<<<<<<< HEAD
-        let selections = self.build_selections(inline_fragment.selections.iter());
+        let selections = self.build_selections(context, inline_fragment.selections.iter());
         let args = self.build_arguments(&inline_directive_data.arguments);
-
-=======
-        let selections = self.build_selections(context, inline_fragment.selections.iter());
->>>>>>> c263109f
+        
         Primitive::Key(self.object(object! {
             kind: Primitive::String(CODEGEN_CONSTANTS.inline_data_fragment_spread),
             name: Primitive::String(inline_directive_data.fragment_name),
