--- conflicted
+++ resolved
@@ -784,15 +784,12 @@
               // $FlowFixMe - this value if it is not null, it is a function
               maybeResolverSubscription();
             }
-<<<<<<< HEAD
-=======
             this._recordSource.remove(dataID);
             if (this._shouldRetainWithinTTL_EXPERIMENTAL) {
               // Note: A record that was never retained will not be in the roots map
               // but the following line should not throw
               this._roots.delete(dataID);
             }
->>>>>>> 6186a7da
           }
           this._recordSource.remove(dataID);
         }
