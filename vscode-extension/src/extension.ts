--- conflicted
+++ resolved
@@ -1,7 +1,6 @@
 import {ExtensionContext, window} from 'vscode';
 import {registerCommands} from './commands/register';
 
-<<<<<<< HEAD
 import {RelayExtensionContext} from './context';
 import {createAndStartClient} from './languageClient';
 import {createStatusBar, initializeStatusBar} from './statusBar';
@@ -9,30 +8,11 @@
 let relayExtensionContext: RelayExtensionContext | undefined;
 
 export async function activate(extensionContext: ExtensionContext) {
-  relayExtensionContext = {
-    client: null,
-    extensionContext,
-    outputChannel: window.createOutputChannel('Relay Language Server'),
-    statusBar: createStatusBar(),
-  };
-
-  initializeStatusBar(relayExtensionContext);
-
-  registerCommands(relayExtensionContext);
-
-=======
-import {ExtensionContext, window} from 'vscode';
-import {registerCommands} from './commands/register';
-
-import {RelayExtensionContext} from './context';
-import {createAndStartClient} from './languageClient';
-
-let relayExtensionContext: RelayExtensionContext | undefined;
-
-export async function activate(extensionContext: ExtensionContext) {
   const outputChannel = window.createOutputChannel('Relay Language Server');
+  const statusBar = createStatusBar();
 
   relayExtensionContext = {
+    statusBar,
     client: null,
     outputChannel,
     extensionContext,
@@ -40,17 +20,13 @@
 
   extensionContext.subscriptions.push(outputChannel);
 
+  initializeStatusBar(relayExtensionContext);
   registerCommands(relayExtensionContext);
-
->>>>>>> df2aec72
   createAndStartClient(relayExtensionContext);
 }
 
 export function deactivate(): Thenable<void> | undefined {
-<<<<<<< HEAD
-=======
   relayExtensionContext?.outputChannel.dispose();
 
->>>>>>> df2aec72
   return relayExtensionContext?.client?.stop();
 }