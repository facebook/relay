{
  "name": "relay",
  "description": "A framework for building data-driven React applications.",
<<<<<<< HEAD
  "version": "1.6.1",
=======
  "version": "2.0.0-rc.1",
>>>>>>> 376fd8bb
  "license": "MIT",
  "homepage": "https://facebook.github.io/relay/",
  "bugs": "https://github.com/facebook/relay/issues",
  "repository": "facebook/relay",
  "scripts": {
    "build": "gulp",
    "jest": "NODE_ENV=test jest \"$@\"",
    "lint": "eslint --max-warnings 0 .",
    "prepublish": "node node_modules/fbjs-scripts/node/check-dev-engines.js package.json && npm run build",
    "prettier": "find . -name node_modules -prune -or -name dist -prune -or -name '*.js' -print | xargs prettier --write",
    "test": "f() { EXIT=0; npm run typecheck || EXIT=$?; npm run test-dependencies || EXIT=$?; npm run jest \"$@\" || EXIT=$?; exit $EXIT; }; f",
    "test-dependencies": "node ./scripts/testDependencies.js",
    "typecheck": "flow check"
  },
  "dependencies": {
    "@babel/core": "^7.0.0",
    "@babel/generator": "^7.0.0",
    "@babel/parser": "^7.0.0",
    "@babel/plugin-proposal-nullish-coalescing-operator": "^7.0.0",
    "@babel/plugin-proposal-optional-catch-binding": "^7.0.0",
    "@babel/plugin-proposal-optional-chaining": "^7.0.0",
    "@babel/plugin-transform-async-to-generator": "^7.0.0",
    "@babel/plugin-transform-flow-strip-types": "^7.0.0",
    "@babel/plugin-transform-modules-commonjs": "^7.0.0",
    "@babel/plugin-transform-regenerator": "^7.0.0",
    "@babel/plugin-transform-runtime": "^7.0.0",
    "@babel/polyfill": "^7.0.0",
    "@babel/runtime": "^7.0.0",
    "@babel/traverse": "^7.0.0",
    "@babel/types": "^7.0.0",
    "babel-core": "^7.0.0-bridge",
    "babel-eslint": "9.0.0",
    "babel-plugin-macros": "^2.0.0",
    "babel-plugin-tester": "^5.5.1",
    "babel-preset-fbjs": "^3.0.1",
    "chalk": "^2.4.1",
    "create-react-class": "^15.6.0",
    "del": "3.0.0",
    "eslint": "5.4.0",
    "eslint-config-fbjs": "2.0.1",
    "eslint-plugin-babel": "5.1.0",
    "eslint-plugin-flowtype": "2.50.0",
    "eslint-plugin-jsx-a11y": "6.1.1",
    "eslint-plugin-react": "7.11.1",
    "eslint-plugin-relay": "0.0.28",
    "event-stream": "4.0.1",
    "fast-glob": "^2.2.2",
    "fb-watchman": "^2.0.0",
    "fbjs": "^1.0.0",
    "fbjs-scripts": "^1.0.0",
    "flow-bin": "^0.89.0",
    "graphql": "^14.0.0",
    "gulp": "3.9.1",
    "gulp-babel": "8.0.0",
    "gulp-chmod": "2.0.0",
    "gulp-derequire": "2.1.0",
    "gulp-flatten": "0.4.0",
    "gulp-header": "2.0.5",
    "gulp-util": "3.0.8",
    "immutable": "~3.7.6",
    "iterall": "^1.2.1",
    "jest": "^23.5.0",
    "nullthrows": "^1.1.0",
    "object-assign": "4.1.1",
    "prettier": "1.14.3",
    "prop-types": "^15.5.8",
    "react": "16.6.3",
    "react-dom": "16.6.3",
    "react-test-renderer": "16.6.3",
    "run-sequence": "2.2.1",
    "signedsource": "^1.0.0",
    "webpack": "^4.20.2",
    "webpack-stream": "^5.1.1",
    "yargs": "^9.0.0"
  },
  "private": true,
  "devEngines": {
    "node": ">=4.x",
    "npm": ">=2.x"
  },
  "prettier": {
    "requirePragma": true,
    "singleQuote": true,
    "trailingComma": "all",
    "bracketSpacing": false,
    "jsxBracketSameLine": true,
    "parser": "flow"
  },
  "jest": {
    "haste": {
      "hasteImplModulePath": "<rootDir>/scripts/jest/hasteImpl.js"
    },
    "modulePathIgnorePatterns": [
      "<rootDir>/lib/",
      "<rootDir>/node_modules/(?!(fbjs/lib/|react/lib/|fbjs-scripts/jest))"
    ],
    "rootDir": "",
    "roots": [
      "<rootDir>/node_modules/fbjs/lib/",
      "<rootDir>/node_modules/fbjs-scripts/jest",
      "<rootDir>/packages/"
    ],
    "setupFiles": [
      "<rootDir>/node_modules/fbjs-scripts/jest/environment.js",
      "<rootDir>/scripts/jest/environment.js"
    ],
    "timers": "fake",
    "transform": {
      ".*": "<rootDir>/scripts/jest/preprocessor.js"
    },
    "transformIgnorePatterns": [
      "<rootDir>/node_modules/"
    ],
    "unmockedModulePathPatterns": [
      "<rootDir>/node_modules/fbjs-scripts/",
      "<rootDir>/node_modules/fbjs/lib/(?!(ErrorUtils.js$|fetch.js$|fetchWithRetries.js$))",
      "<rootDir>/node_modules/fbjs/node_modules/core-js/",
      "<rootDir>/node_modules/fbjs/node_modules/promise/",
      "<rootDir>/node_modules/object-assign/",
      "<rootDir>/node_modules/prop-types/",
      "<rootDir>/node_modules/react-dom/",
      "<rootDir>/node_modules/react/"
    ],
    "testEnvironment": "node"
  },
  "devDependencies": {}
}<|MERGE_RESOLUTION|>--- conflicted
+++ resolved
@@ -1,11 +1,7 @@
 {
   "name": "relay",
   "description": "A framework for building data-driven React applications.",
-<<<<<<< HEAD
-  "version": "1.6.1",
-=======
   "version": "2.0.0-rc.1",
->>>>>>> 376fd8bb
   "license": "MIT",
   "homepage": "https://facebook.github.io/relay/",
   "bugs": "https://github.com/facebook/relay/issues",
