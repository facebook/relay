--- conflicted
+++ resolved
@@ -681,11 +681,7 @@
         CompletionKind::FragmentSpread => {
             let leaf_type = request.type_path.resolve_leaf_type(schema)?;
             Some(resolve_completion_items_for_fragment_spread(
-<<<<<<< HEAD
-                leaf_type, program, schema, false,
-=======
                 leaf_type, program, schema, true,
->>>>>>> 287255ea
             ))
         }
         CompletionKind::FieldName {
@@ -700,13 +696,8 @@
                         schema_documentation,
                         existing_linked_field,
                     ),
-<<<<<<< HEAD
                     resolve_completion_items_for_typename(),
-                    resolve_completion_items_for_inline_fragment_type(
-=======
-                    resolve_completion_items_typename(),
                     resolve_completion_items_for_inline_fragment(
->>>>>>> 287255ea
                         Type::Interface(interface_id),
                         schema,
                         false,
@@ -733,36 +724,18 @@
                         Type::Object(object_id),
                         program,
                         schema,
-<<<<<<< HEAD
-                        true,
-=======
                         false,
->>>>>>> 287255ea
                     ),
                 ]))
             }
             Type::Union(union_id) => Some(merge_completion_items_ordered([
-<<<<<<< HEAD
                 resolve_completion_items_for_typename(),
-                resolve_completion_items_for_inline_fragment_type(
-                    Type::Union(union_id),
-                    schema,
-                    false,
-                    true,
-                ),
-=======
-                resolve_completion_items_typename(),
                 resolve_completion_items_for_inline_fragment(Type::Union(union_id), schema, false),
->>>>>>> 287255ea
                 resolve_completion_items_for_fragment_spread(
                     Type::Union(union_id),
                     program,
                     schema,
-<<<<<<< HEAD
-                    true,
-=======
                     false,
->>>>>>> 287255ea
                 ),
             ])),
             Type::Enum(_) | Type::InputObject(_) | Type::Scalar(_) => None,
