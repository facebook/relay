/*
 * Copyright (c) Facebook, Inc. and its affiliates.
 *
 * This source code is licensed under the MIT license found in the
 * LICENSE file in the root directory of this source tree.
 */

use fnv::FnvBuildHasher;
use indexmap::{IndexMap, IndexSet};
use interner::StringKey;
use serde::{Deserialize, Serialize};

use crate::FlowTypegenRollout;

type FnvIndexMap<K, V> = IndexMap<K, V, FnvBuildHasher>;
type FnvIndexSet<T> = IndexSet<T, FnvBuildHasher>;

#[derive(Debug, Copy, Clone, Serialize, Deserialize, PartialEq)]
#[serde(deny_unknown_fields, rename_all = "lowercase")]
pub enum TypegenLanguage {
    Flow,
    TypeScript,
}

impl Default for TypegenLanguage {
    fn default() -> Self {
        Self::Flow
    }
}

<<<<<<< HEAD
#[derive(Debug, Deserialize)]
=======
#[derive(Debug, Serialize, Deserialize, Default)]
>>>>>>> 248b0fcf
#[serde(deny_unknown_fields, rename_all = "camelCase")]
pub struct TypegenConfig {
    /// The desired output language, "flow" or "typescript".
    #[serde(default)]
    pub language: TypegenLanguage,

    /// # For Flow type generation
    /// When set, enum values are imported from a module with this suffix.
    /// For example, an enum Foo and this property set to ".test" would be
    /// imported from "Foo.test".
    /// Note: an empty string is allowed and different from not setting the
    /// value, in the example above it would just import from "Foo".
    pub enum_module_suffix: Option<String>,

    /// # For Flow type generation
    /// Generate enum files using Flow Enums instead of string unions for the
    /// given GraphQL enum names.
    /// Enums with names that start with lowercase are invalid Flow Enum values
    /// and always generate legacy enums.
    #[serde(default)]
    pub flow_enums: FnvIndexSet<StringKey>,

    /// # For Flow type generation
    /// When set, generated input types will have the listed fields optional
    /// even if the schema defines them as required.
    #[serde(default)]
    pub optional_input_fields: Vec<StringKey>,

    /// # For Typescript type generation
    /// Whether to use the `import type` syntax introduced in Typescript
    /// version 3.8. This will prevent warnings from `importsNotUsedAsValues`.
    #[serde(default)]
    pub use_import_type_syntax: bool,

    /// Whether to future proof enums by including "%future added value" as a possible value.
    #[serde(default = "default_future_proofness")]
    pub future_proof_enums: bool,

    /// Whether to future proof union and interface types by including "%other" as a possible type.
    #[serde(default = "default_future_proofness")]
    pub future_proof_abstract_types: bool,

    /// A map from GraphQL scalar types to a custom JS type, example:
    /// { "Url": "String" }
    #[serde(default)]
    pub custom_scalar_types: FnvIndexMap<StringKey, StringKey>,

    /// Require all GraphQL scalar types mapping to be defined, will throw
    /// if a GraphQL scalar type doesn't have a JS type
    #[serde(default)]
    pub require_custom_scalar_types: bool,

    /// Work in progress new Flow type definitions
    #[serde(default)]
<<<<<<< HEAD
    pub haste: bool,
}

// Custom impl for Default to set future proofness to true when using Default::default().
impl Default for TypegenConfig {
    fn default() -> Self {
        Self {
            language: TypegenLanguage::default(),
            enum_module_suffix: None,
            optional_input_fields: vec![],
            use_import_type_syntax: false,
            future_proof_abstract_types: default_future_proofness(),
            future_proof_enums: default_future_proofness(),
            custom_scalar_types: FnvHashMap::default(),
            haste: false,
        }
    }
}

fn default_future_proofness() -> bool {
    true
=======
    pub flow_typegen_rollout: FlowTypegenRollout,
>>>>>>> 248b0fcf
}<|MERGE_RESOLUTION|>--- conflicted
+++ resolved
@@ -28,11 +28,7 @@
     }
 }
 
-<<<<<<< HEAD
-#[derive(Debug, Deserialize)]
-=======
-#[derive(Debug, Serialize, Deserialize, Default)]
->>>>>>> 248b0fcf
+#[derive(Debug, Serialize, Deserialize)]
 #[serde(deny_unknown_fields, rename_all = "camelCase")]
 pub struct TypegenConfig {
     /// The desired output language, "flow" or "typescript".
@@ -87,8 +83,7 @@
 
     /// Work in progress new Flow type definitions
     #[serde(default)]
-<<<<<<< HEAD
-    pub haste: bool,
+    pub flow_typegen_rollout: FlowTypegenRollout,
 }
 
 // Custom impl for Default to set future proofness to true when using Default::default().
@@ -101,15 +96,14 @@
             use_import_type_syntax: false,
             future_proof_abstract_types: default_future_proofness(),
             future_proof_enums: default_future_proofness(),
-            custom_scalar_types: FnvHashMap::default(),
-            haste: false,
+            custom_scalar_types: FnvIndexMap::default(),
+            flow_enums: FnvIndexSet::default(),
+            require_custom_scalar_types: false,
+            flow_typegen_rollout: FlowTypegenRollout::default(),
         }
     }
 }
 
 fn default_future_proofness() -> bool {
     true
-=======
-    pub flow_typegen_rollout: FlowTypegenRollout,
->>>>>>> 248b0fcf
 }