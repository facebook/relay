--- conflicted
+++ resolved
@@ -250,7 +250,6 @@
       const lastVariables = this.state.rawVariables;
       const prevVariables =
         this.pendingRequest ? this.state.relayProp.pendingVariables : lastVariables;
-<<<<<<< HEAD
         const rawVariables = mergeVariables(prevVariables, partialVariables);
         let nextVariables = rawVariables;
         if (prepareVariables) {
@@ -258,9 +257,6 @@
           nextVariables = prepareVariables(rawVariables, metaRoute);
           validateVariables(initialVariables, nextVariables);
         }
-=======
-      const nextVariables = mergeVariables(prevVariables, partialVariables);
->>>>>>> 2124e97e
 
       this.pendingRequest && this.pendingRequest.abort();
 
@@ -306,11 +302,7 @@
           partialState = {
             relayProp: {
               ...this.state.relayProp,
-<<<<<<< HEAD
-              pendingVariables: pendingVariables,
-=======
               pendingVariables,
->>>>>>> 2124e97e
             },
           };
         }
@@ -466,14 +458,9 @@
           resetPropOverridesForVariables(
             spec,
             nextProps,
-<<<<<<< HEAD
             state.rawVariables
           ),
           state.rawVariables,
-=======
-            state.relayProp.variables
-          ),
->>>>>>> 2124e97e
           pendingVariables
         );
       });
@@ -488,12 +475,8 @@
       props: Object,
       environment,
       route: RelayQueryConfigInterface,
-<<<<<<< HEAD
       propVariables: Variables,
       prevVariables: ?Variables,
-=======
-      prevVariables: Variables,
->>>>>>> 2124e97e
       pendingVariables: ?Variables
     ): {
       queryData: {[propName: string]: mixed};
