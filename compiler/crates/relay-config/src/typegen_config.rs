/*
 * Copyright (c) Meta Platforms, Inc. and affiliates.
 *
 * This source code is licensed under the MIT license found in the
 * LICENSE file in the root directory of this source tree.
 */

use common::Rollout;
use fnv::FnvBuildHasher;
use indexmap::{IndexMap, IndexSet};
use intern::string_key::StringKey;
use serde::{Deserialize, Serialize};

type FnvIndexMap<K, V> = IndexMap<K, V, FnvBuildHasher>;
type FnvIndexSet<T> = IndexSet<T, FnvBuildHasher>;

#[derive(Debug, Copy, Clone, Serialize, Deserialize, PartialEq)]
#[serde(deny_unknown_fields, rename_all = "lowercase")]
pub enum TypegenLanguage {
    Flow,
    TypeScript,
}

impl Default for TypegenLanguage {
    fn default() -> Self {
        Self::Flow
    }
}

#[derive(Debug, Serialize, Deserialize)]
#[serde(deny_unknown_fields, rename_all = "camelCase")]
pub struct TypegenConfig {
    /// The desired output language, "flow" or "typescript".
    #[serde(default)]
    pub language: TypegenLanguage,

    /// # For Flow type generation
    /// When set, enum values are imported from a module with this suffix.
    /// For example, an enum Foo and this property set to ".test" would be
    /// imported from "Foo.test".
    /// Note: an empty string is allowed and different from not setting the
    /// value, in the example above it would just import from "Foo".
    pub enum_module_suffix: Option<String>,

    /// # For Flow type generation
    /// Generate enum files using Flow Enums instead of string unions for the
    /// given GraphQL enum names.
    /// Enums with names that start with lowercase are invalid Flow Enum values
    /// and always generate legacy enums.
    #[serde(default)]
    pub flow_enums: FnvIndexSet<StringKey>,

    /// # For Flow type generation
    /// When set, generated input types will have the listed fields optional
    /// even if the schema defines them as required.
    #[serde(default)]
    pub optional_input_fields: Vec<StringKey>,

    /// # For Typescript type generation
    /// Whether to use the `import type` syntax introduced in Typescript
    /// version 3.8. This will prevent warnings from `importsNotUsedAsValues`.
    #[serde(default)]
    pub use_import_type_syntax: bool,

    /// This option controls whether or not a catch-all entry is added to enum type definitions
    /// for values that may be added in the future. Enabling this means you will have to update
    /// your application whenever the GraphQL server schema adds new enum values to prevent it
    /// from breaking.
    #[serde(default = "default_future_proofness")]
    pub future_proof_enums: bool,

    /// Whether to future proof union and interface types by including "%other" as a possible type.
    #[serde(default = "default_future_proofness")]
    pub future_proof_abstract_types: bool,

    /// For which types (unions or interfaces) to not write out all possible type names if future
    /// proof abstract types is set to false. Especially useful for interfaces or unions that may
    /// have a lot of concrete types, such as Node.
    #[serde(default)]
    pub exclude_from_typename_unions: Vec<StringKey>,

    /// A map from GraphQL scalar types to a custom JS type, example:
    /// { "Url": "String" }
    #[serde(default)]
    pub custom_scalar_types: FnvIndexMap<StringKey, StringKey>,

    /// Require all GraphQL scalar types mapping to be defined, will throw
    /// if a GraphQL scalar type doesn't have a JS type
    #[serde(default)]
    pub require_custom_scalar_types: bool,

    /// Work in progress new Flow type definitions
    #[serde(default)]
    pub flow_typegen: FlowTypegenConfig,

    /// This option enables emitting es modules artifacts.
    #[serde(default)]
    pub eager_es_modules: bool,

    /// This option controls which emitted files have sorted fields, fragment names,
    /// and union members. It also controls whether unions with more than one element
    /// are written with surrounding parentheses.
    #[serde(default)]
    pub sort_typegen_items: SortTypegenItemsConfig,
}

#[derive(Debug, Serialize, Deserialize, Clone, Copy)]
#[serde(deny_unknown_fields, tag = "phase")]
pub struct FlowTypegenConfig {
    pub phase: FlowTypegenPhase,
    #[serde(default)]
    pub rollout: Rollout,
}

impl Default for FlowTypegenConfig {
    fn default() -> Self {
        Self {
            phase: FlowTypegenPhase::Final,
            rollout: Rollout::default(),
        }
    }
}

impl FlowTypegenConfig {
    /// Returns the FlowTypegenPhase based on the config. If a `Rollout` check
    /// is not passing, the previous phase is returned.
    pub fn phase(self, rollout_key: StringKey) -> FlowTypegenPhase {
        if self.rollout.check(rollout_key.lookup()) {
            self.phase
        } else {
            self.phase.previous()
        }
    }
}

#[derive(Debug, Serialize, Deserialize, Clone, Copy, PartialEq, Eq)]
pub enum FlowTypegenPhase {
    /// Final state
    Final,
    /// - remove $fragmentRefs for spreads
    /// - remove $refType from Frag$data
    /// - keep exporting old types for operations
    Compat,
}

impl FlowTypegenPhase {
    /// Returns the previous phase that should be used when the rollout
    /// percentage check for the current phase fails.
    fn previous(self) -> Self {
        use FlowTypegenPhase::*;
        match self {
            Final => Compat,
            Compat => Compat,
        }
    }
}

<<<<<<< HEAD
// Custom impl for Default to set future proofness to true when using Default::default().
impl Default for TypegenConfig {
    fn default() -> Self {
        Self {
            language: TypegenLanguage::default(),
            enum_module_suffix: None,
            optional_input_fields: vec![],
            use_import_type_syntax: false,
            future_proof_abstract_types: default_future_proofness(),
            future_proof_enums: default_future_proofness(),
            exclude_from_typename_unions: vec![],
            custom_scalar_types: FnvIndexMap::default(),
            flow_enums: FnvIndexSet::default(),
            require_custom_scalar_types: false,
            flow_typegen: FlowTypegenConfig::default(),
            eager_es_modules: false,
        }
    }
}

fn default_future_proofness() -> bool {
    true
=======
#[derive(Debug, Serialize, Deserialize, Clone, Copy, Default)]
pub struct SortTypegenItemsConfig {
    #[serde(default)]
    pub rollout: Rollout,
}

impl SortTypegenItemsConfig {
    pub fn should_sort(&self, rollout_key: StringKey) -> bool {
        self.rollout.check(rollout_key.lookup())
    }
>>>>>>> b3f80726
}<|MERGE_RESOLUTION|>--- conflicted
+++ resolved
@@ -155,7 +155,6 @@
     }
 }
 
-<<<<<<< HEAD
 // Custom impl for Default to set future proofness to true when using Default::default().
 impl Default for TypegenConfig {
     fn default() -> Self {
@@ -172,13 +171,15 @@
             require_custom_scalar_types: false,
             flow_typegen: FlowTypegenConfig::default(),
             eager_es_modules: false,
+            sort_typegen_items: SortTypegenItemsConfig::default(),
         }
     }
 }
 
 fn default_future_proofness() -> bool {
     true
-=======
+}
+
 #[derive(Debug, Serialize, Deserialize, Clone, Copy, Default)]
 pub struct SortTypegenItemsConfig {
     #[serde(default)]
@@ -189,5 +190,4 @@
     pub fn should_sort(&self, rollout_key: StringKey) -> bool {
         self.rollout.check(rollout_key.lookup())
     }
->>>>>>> b3f80726
 }