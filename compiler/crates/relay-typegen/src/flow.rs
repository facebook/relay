/*
 * Copyright (c) Facebook, Inc. and its affiliates.
 *
 * This source code is licensed under the MIT license found in the
 * LICENSE file in the root directory of this source tree.
 */

use crate::writer::{Prop, Writer, AST, SPREAD_KEY};
use interner::{Intern, StringKey};
use std::fmt::{Result, Write};

pub struct FlowPrinter {
    indentation: usize,
}

impl Writer for FlowPrinter {
    fn write(&mut self, writer: &mut dyn Write, ast: &AST) -> Result {
        match ast {
            AST::Any => write!(writer, "any"),
            AST::String => write!(writer, "string"),
            AST::StringLiteral(literal) => self.write_string_literal(writer, *literal),
            AST::OtherTypename => self.write_other_string(writer),
            AST::Number => write!(writer, "number"),
            AST::Boolean => write!(writer, "boolean"),
            AST::Identifier(identifier) => write!(writer, "{}", identifier),
            AST::RawType(raw) => write!(writer, "{}", raw),
            AST::Union(members) => self.write_union(writer, members),
            AST::Intersection(members) => self.write_intersection(writer, members),
            AST::ReadOnlyArray(of_type) => self.write_read_only_array(writer, of_type),
            AST::Nullable(of_type) => self.write_nullable(writer, of_type),
            AST::ExactObject(props) => self.write_object(writer, props, true),
            AST::InexactObject(props) => self.write_object(writer, props, false),
            AST::Local3DPayload(document_name, selections) => {
                self.write_local_3d_payload(writer, *document_name, selections)
            }
            AST::DefineType(name, value) => self.write_type_definition(writer, name, value),
            AST::ImportType(types, from) => self.write_import_type(writer, types, from),
            AST::DeclareExportFragment(alias, value) => {
                let default_value = "FragmentReference".intern();
                self.write_declare_export_opaque_type(
                    writer,
                    alias,
                    match value {
                        Some(type_name) => type_name,
                        None => &default_value,
                    },
                )
            }
            AST::ExportTypeEquals(name, value) => {
                self.write_export_type_equals(writer, name, value)
            }
            AST::ExportFragmentList(names) => self.write_export_list(writer, names),
            AST::ImportFragmentType(types, from) => self.write_import_type(writer, types, from),
            AST::FragmentReference(fragments) => self.write_intersection(
                writer,
                fragments
                    .iter()
                    .map(|fragment| AST::Identifier(format!("{}$ref", fragment).intern()))
                    .collect::<Vec<_>>()
                    .as_slice(),
            ),
        }
<<<<<<< HEAD
=======
    }
}

impl FlowPrinter {
    pub fn new() -> Self {
        Self { indentation: 0 }
>>>>>>> 318f60c3
    }

    fn write_indentation(&mut self, writer: &mut dyn Write) -> Result {
        writer.write_str(&"  ".repeat(self.indentation))
    }

    fn write_string_literal(&mut self, writer: &mut dyn Write, literal: StringKey) -> Result {
        write!(writer, "\"{}\"", literal)
    }

    fn write_other_string(&mut self, writer: &mut dyn Write) -> Result {
        write!(writer, r#""%other""#)
    }

    fn write_union(&mut self, writer: &mut dyn Write, members: &[AST]) -> Result {
        let mut first = true;
        for member in members {
            if first {
                first = false;
            } else {
                write!(writer, " | ")?;
            }
            self.write(writer, member)?;
        }
        Ok(())
    }

    fn write_intersection(&mut self, writer: &mut dyn Write, members: &[AST]) -> Result {
        let mut first = true;
        for member in members {
            if first {
                first = false;
            } else {
                write!(writer, " & ")?;
            }
            self.write(writer, member)?;
        }
        Ok(())
    }

    fn write_read_only_array(&mut self, writer: &mut dyn Write, of_type: &AST) -> Result {
        write!(writer, "$ReadOnlyArray<")?;
        self.write(writer, of_type)?;
        write!(writer, ">")
    }

    fn write_nullable(&mut self, writer: &mut dyn Write, of_type: &AST) -> Result {
        write!(writer, "?")?;
        match of_type {
            AST::Union(members) if members.len() > 1 => {
                write!(writer, "(")?;
                self.write(writer, of_type)?;
                write!(writer, ")")?;
            }
            _ => {
                self.write(writer, of_type)?;
            }
        }
        Ok(())
    }

    fn write_object(&mut self, writer: &mut dyn Write, props: &[Prop], exact: bool) -> Result {
        if props.is_empty() && exact {
            write!(writer, "{{||}}")?;
            return Ok(());
        }

        // Replication of babel printer oddity: objects only containing a spread
        // are missing a newline.
        if props.len() == 1 && props[0].key == *SPREAD_KEY {
            write!(writer, "{{| ...")?;
            self.write(writer, &props[0].value)?;
            writeln!(writer)?;
            self.write_indentation(writer)?;
            write!(writer, "|}}")?;
            return Ok(());
        }

        if exact {
            writeln!(writer, "{{|")?;
        } else {
            writeln!(writer, "{{")?;
        }
        self.indentation += 1;

        let mut first = true;
        for prop in props {
            self.write_indentation(writer)?;
            if prop.key == *SPREAD_KEY {
                write!(writer, "...")?;
                self.write(writer, &prop.value)?;
                writeln!(writer, ",")?;
                continue;
            }
<<<<<<< HEAD
            if prop.value.contains_other_typename() {
=======
            if let AST::OtherTypename = prop.value {
>>>>>>> 318f60c3
                writeln!(writer, "// This will never be '%other', but we need some")?;
                self.write_indentation(writer)?;
                writeln!(
                    writer,
                    "// value in case none of the concrete values match."
                )?;
                self.write_indentation(writer)?;
            }
            if prop.read_only {
                write!(writer, "+")?;
            }
            write!(writer, "{}", prop.key)?;
            if prop.optional {
                write!(writer, "?")?;
            }
            write!(writer, ": ")?;
            self.write(writer, &prop.value)?;
            if first && props.len() == 1 && exact {
                writeln!(writer)?;
            } else {
                writeln!(writer, ",")?;
            }
            first = false;
        }
        if !exact {
            self.write_indentation(writer)?;
            writeln!(writer, "...")?;
        }
        self.indentation -= 1;
        self.write_indentation(writer)?;
        if exact {
            write!(writer, "|}}")?;
        } else {
            write!(writer, "}}")?;
        }
        Ok(())
    }

    fn write_local_3d_payload(
        &mut self,
        writer: &mut dyn Write,
        document_name: StringKey,
        selections: &AST,
    ) -> Result {
        write!(writer, "Local3DPayload<\"{}\", ", document_name)?;
        self.write(writer, selections)?;
        write!(writer, ">")?;
        Ok(())
    }

    fn write_import_type(
        &mut self,
        writer: &mut dyn Write,
        types: &[StringKey],
        from: &StringKey,
    ) -> Result {
        writeln!(
            writer,
            "import type {{ {} }} from \"{}\";",
            types
                .iter()
                .map(|t| format!("{}", t))
                .collect::<Vec<_>>()
                .join(", "),
            from
        )
    }

    fn write_declare_export_opaque_type(
        &mut self,
        writer: &mut dyn Write,
        alias: &StringKey,
        value: &StringKey,
    ) -> Result {
        writeln!(writer, "declare export opaque type {}: {};", alias, value)
    }

    fn write_export_type_equals(
        &mut self,
        writer: &mut dyn Write,
        name: &StringKey,
        value: &AST,
    ) -> Result {
        write!(writer, "export type {} = ", name)?;
        self.write(writer, value)?;
        writeln!(writer, ";")
    }

    fn write_type_definition(
        &mut self,
        writer: &mut dyn Write,
        name: &StringKey,
        value: &AST,
    ) -> Result {
        write!(writer, "type {} = ", name)?;
        self.write(writer, value)?;
        writeln!(writer, ";")
    }

<<<<<<< HEAD
    fn write_type_definition(
        &mut self,
        writer: &mut dyn Write,
        name: &StringKey,
        value: &AST,
    ) -> Result {
        write!(writer, "type {} = {};", name, self.write_ast(value))
    }

    fn write_export_list(&mut self, writer: &mut dyn Write, names: &[StringKey]) -> Result {
        write!(
=======
    fn write_export_list(&mut self, writer: &mut dyn Write, names: &Vec<StringKey>) -> Result {
        writeln!(
>>>>>>> 318f60c3
            writer,
            "export type {{ {} }};",
            names
                .iter()
                .map(|t| format!("{}", t))
                .collect::<Vec<_>>()
                .join(", "),
        )
    }
}

#[cfg(test)]
mod tests {
    use super::*;
    use interner::Intern;

    fn print_type(ast: &AST) -> String {
        let mut result = String::new();
        FlowPrinter::new().write(&mut result, ast).unwrap();
        result
    }

    #[test]
    fn scalar_types() {
        assert_eq!(print_type(&AST::Any), "any".to_string());
        assert_eq!(print_type(&AST::String), "string".to_string());
        assert_eq!(print_type(&AST::Number), "number".to_string());
    }

    #[test]
    fn union_type() {
        assert_eq!(
            print_type(&AST::Union(vec![AST::String, AST::Number])),
            "string | number".to_string()
        );
    }

    #[test]
    fn read_only_array_type() {
        assert_eq!(
            print_type(&AST::ReadOnlyArray(Box::new(AST::String))),
            "$ReadOnlyArray<string>".to_string()
        );
    }

    #[test]
    fn nullable_type() {
        assert_eq!(
            print_type(&AST::Nullable(Box::new(AST::String))),
            "?string".to_string()
        );

        assert_eq!(
            print_type(&AST::Nullable(Box::new(AST::Union(vec![
                AST::String,
                AST::Number,
            ])))),
            "?(string | number)"
        )
    }

    #[test]
    fn exact_object() {
        assert_eq!(
            print_type(&AST::ExactObject(Vec::new())),
            r"{||}".to_string()
        );

        assert_eq!(
            print_type(&AST::ExactObject(vec![Prop {
                key: "single".intern(),
                optional: false,
                read_only: false,
                value: AST::String,
            },])),
            r"{|
  single: string
|}"
            .to_string()
        );
        assert_eq!(
            print_type(&AST::ExactObject(vec![
                Prop {
                    key: "foo".intern(),
                    optional: true,
                    read_only: false,
                    value: AST::String,
                },
                Prop {
                    key: "bar".intern(),
                    optional: false,
                    read_only: true,
                    value: AST::Number,
                },
            ])),
            r"{|
  foo?: string,
  +bar: number,
|}"
            .to_string()
        );
    }

    #[test]
    fn nested_object() {
        assert_eq!(
            print_type(&AST::ExactObject(vec![
                Prop {
                    key: "foo".intern(),
                    optional: true,
                    read_only: false,
                    value: AST::ExactObject(vec![
                        Prop {
                            key: "nested_foo".intern(),
                            optional: true,
                            read_only: false,
                            value: AST::String,
                        },
                        Prop {
                            key: "nested_foo2".intern(),
                            optional: false,
                            read_only: true,
                            value: AST::Number,
                        },
                    ]),
                },
                Prop {
                    key: "bar".intern(),
                    optional: false,
                    read_only: true,
                    value: AST::Number,
                },
            ])),
            r"{|
  foo?: {|
    nested_foo?: string,
    +nested_foo2: number,
  |},
  +bar: number,
|}"
            .to_string()
        );
    }

    #[test]
    fn inexact_object() {
        assert_eq!(
            print_type(&AST::InexactObject(Vec::new())),
            r"{
  ...
}"
            .to_string()
        );

        assert_eq!(
            print_type(&AST::InexactObject(vec![Prop {
                key: "single".intern(),
                optional: false,
                read_only: false,
                value: AST::String,
            },])),
            r"{
  single: string,
  ...
}"
            .to_string()
        );

        assert_eq!(
            print_type(&AST::InexactObject(vec![
                Prop {
                    key: "foo".intern(),
                    optional: false,
                    read_only: false,
                    value: AST::String,
                },
                Prop {
                    key: "bar".intern(),
                    optional: true,
                    read_only: true,
                    value: AST::Number,
                }
            ])),
            r"{
  foo: string,
  +bar?: number,
  ...
}"
            .to_string()
        );
    }

    #[test]
    fn other_comment() {
        assert_eq!(
            print_type(&AST::ExactObject(vec![Prop {
                key: "with_comment".intern(),
                optional: false,
                read_only: false,
                value: AST::OtherTypename,
            },])),
            r#"{|
  // This will never be '%other', but we need some
  // value in case none of the concrete values match.
  with_comment: "%other"
|}"#
            .to_string()
        );
    }
}<|MERGE_RESOLUTION|>--- conflicted
+++ resolved
@@ -14,6 +14,20 @@
 }
 
 impl Writer for FlowPrinter {
+    fn write_ast(&mut self, ast: &AST) -> String {
+        let mut writer = String::new();
+        self.write(&mut writer, ast)
+            .expect("Expected Ok result from writing Flow code");
+
+        writer
+    }
+}
+
+impl FlowPrinter {
+    pub fn new() -> Self {
+        Self { indentation: 0 }
+    }
+
     fn write(&mut self, writer: &mut dyn Write, ast: &AST) -> Result {
         match ast {
             AST::Any => write!(writer, "any"),
@@ -60,15 +74,6 @@
                     .as_slice(),
             ),
         }
-<<<<<<< HEAD
-=======
-    }
-}
-
-impl FlowPrinter {
-    pub fn new() -> Self {
-        Self { indentation: 0 }
->>>>>>> 318f60c3
     }
 
     fn write_indentation(&mut self, writer: &mut dyn Write) -> Result {
@@ -163,11 +168,7 @@
                 writeln!(writer, ",")?;
                 continue;
             }
-<<<<<<< HEAD
             if prop.value.contains_other_typename() {
-=======
-            if let AST::OtherTypename = prop.value {
->>>>>>> 318f60c3
                 writeln!(writer, "// This will never be '%other', but we need some")?;
                 self.write_indentation(writer)?;
                 writeln!(
@@ -224,7 +225,7 @@
         types: &[StringKey],
         from: &StringKey,
     ) -> Result {
-        writeln!(
+        write!(
             writer,
             "import type {{ {} }} from \"{}\";",
             types
@@ -242,7 +243,7 @@
         alias: &StringKey,
         value: &StringKey,
     ) -> Result {
-        writeln!(writer, "declare export opaque type {}: {};", alias, value)
+        write!(writer, "declare export opaque type {}: {};", alias, value)
     }
 
     fn write_export_type_equals(
@@ -251,23 +252,9 @@
         name: &StringKey,
         value: &AST,
     ) -> Result {
-        write!(writer, "export type {} = ", name)?;
-        self.write(writer, value)?;
-        writeln!(writer, ";")
-    }
-
-    fn write_type_definition(
-        &mut self,
-        writer: &mut dyn Write,
-        name: &StringKey,
-        value: &AST,
-    ) -> Result {
-        write!(writer, "type {} = ", name)?;
-        self.write(writer, value)?;
-        writeln!(writer, ";")
-    }
-
-<<<<<<< HEAD
+        write!(writer, "export type {} = {};", name, self.write_ast(value))
+    }
+
     fn write_type_definition(
         &mut self,
         writer: &mut dyn Write,
@@ -279,10 +266,6 @@
 
     fn write_export_list(&mut self, writer: &mut dyn Write, names: &[StringKey]) -> Result {
         write!(
-=======
-    fn write_export_list(&mut self, writer: &mut dyn Write, names: &Vec<StringKey>) -> Result {
-        writeln!(
->>>>>>> 318f60c3
             writer,
             "export type {{ {} }};",
             names
