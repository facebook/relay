--- conflicted
+++ resolved
@@ -42,7 +42,10 @@
 import type {GeneratedNode} from 'RelayConcreteNode';
 import type {DocumentNode, GraphQLSchema} from 'graphql';
 
-const {isOperationDefinitionAST} = SchemaUtils;
+const {
+  isOperationDefinitionAST,
+  getFieldNameSCCS,
+} = SchemaUtils;
 
 export type GenerateExtraFiles = (
   getOutputDirectory: (path?: string) => CodegenDirectory,
@@ -61,16 +64,12 @@
   platform?: string,
   schemaExtensions: Array<string>,
   relayRuntimeModule?: string,
-<<<<<<< HEAD
-  inputFieldWhiteListForFlow?: Array<string>,
+  inputFieldWhiteListForFlow: Array<string>,
   recursionLimitForFlow: number,
-=======
-  inputFieldWhiteListForFlow: Array<string>,
 
   // Haste style module that exports flow types for GraphQL enums.
   // TODO(T22422153) support non-haste environments
   enumsHasteModule?: string,
->>>>>>> f442fcd4
 };
 
 class RelayFileWriter implements FileWriterInterface {
@@ -206,24 +205,24 @@
             return;
           }
 
-<<<<<<< HEAD
-          const flowTypes = RelayFlowGenerator.generate(
-            node,
-            this._config.recursionLimitForFlow,
-            this._config.customScalars,
-            this._config.inputFieldWhiteListForFlow,
-          );
-=======
           const relayRuntimeModule =
             this._config.relayRuntimeModule || 'relay-runtime';
+
+          const recursiveFields = (node.argumentDefinitions || [])
+            .map(arg =>
+              getFieldNameSCCS(arg.type)
+              .filter(component => component.length > 1),
+            )
+            .reduce(flatten, []);
 
           const flowTypes = RelayFlowGenerator.generate(node, {
             customScalars: this._config.customScalars,
             inputFieldWhiteList: this._config.inputFieldWhiteListForFlow,
+            recursionLimit: this._config.recursionLimitForFlow,
+            recursiveFields,
             relayRuntimeModule,
             enumsHasteModule: this._config.enumsHasteModule,
           });
->>>>>>> f442fcd4
 
           const compiledNode = compiledDocumentMap.get(node.name);
           invariant(
@@ -320,4 +319,8 @@
   }
 }
 
+function flatten(arr, el) {
+  return arr.concat(Array.isArray(el) ? el.reduce(flatten, []) : el);
+}
+
 module.exports = RelayFileWriter;