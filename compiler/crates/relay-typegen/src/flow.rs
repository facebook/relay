/*
 * Copyright (c) Meta Platforms, Inc. and affiliates.
 *
 * This source code is licensed under the MIT license found in the
 * LICENSE file in the root directory of this source tree.
 */

use std::fmt::Result as FmtResult;
use std::fmt::Write;

use ::intern::string_key::StringKey;
use itertools::Itertools;

use crate::writer::AST;
use crate::writer::FunctionTypeAssertion;
use crate::writer::KeyValuePairProp;
use crate::writer::Prop;
use crate::writer::Writer;

pub struct FlowPrinter {
    result: String,
    indentation: usize,
}

impl Write for FlowPrinter {
    fn write_str(&mut self, s: &str) -> FmtResult {
        self.result.write_str(s)
    }
}

impl Writer for FlowPrinter {
    fn into_string(self: Box<Self>) -> String {
        self.result
    }

    fn write(&mut self, ast: &AST) -> FmtResult {
        match ast {
            AST::Any => write!(&mut self.result, "any"),
<<<<<<< HEAD
            AST::Mixed => write!(&mut self.result, "mixed"),
            AST::Empty => write!(&mut self.result, "empty"),
=======
            AST::Mixed => write!(&mut self.result, "unknown"),
>>>>>>> 39a79392
            AST::String => write!(&mut self.result, "string"),
            AST::StringLiteral(literal) => self.write_string_literal(**literal),
            AST::OtherTypename => self.write_other_string(),
            AST::Number => write!(&mut self.result, "number"),
            AST::Boolean => write!(&mut self.result, "boolean"),
            AST::Callable(return_type) => self.write_callable(return_type),
            AST::Identifier(identifier) => write!(&mut self.result, "{identifier}"),
            AST::RawType(raw) => write!(&mut self.result, "{raw}"),
            AST::Union(members) => self.write_union(members),
            AST::ReadOnlyArray(of_type) => self.write_read_only_array(of_type),
            AST::Nullable(of_type) => self.write_nullable(of_type),
            AST::NonNullable(of_type) => self.write_non_nullable(of_type),
            AST::ExactObject(props) => self.write_object(props, true),
            AST::InexactObject(props) => self.write_object(props, false),
            AST::Local3DPayload(document_name, selections) => {
                self.write_local_3d_payload(*document_name, selections)
            }
            AST::FragmentReference(fragments) => self.write_fragment_references(fragments),
            AST::FragmentReferenceType(fragment) => {
                write!(&mut self.result, "{fragment}$fragmentType")
            }
            AST::ReturnTypeOfFunctionWithName(function_name) => {
                self.write_return_type_of_function_with_name(*function_name)
            }
            AST::ReturnTypeOfMethodCall(object, method_name) => {
                self.write_return_type_of_method_call(object, *method_name)
            }
            AST::ActorChangePoint(selections) => self.write_actor_change_point(selections),
            AST::AssertFunctionType(FunctionTypeAssertion {
                function_name,
                arguments,
                return_type,
            }) => self.write_assert_function_type(*function_name, arguments, return_type),
            AST::GenericType { outer, inner } => self.write_generic_type(*outer, inner),
            AST::PropertyType {
                type_,
                property_name,
            } => {
                self.write(type_)?;
                write!(&mut self.result, "['{property_name}']")
            }
        }
    }

    fn get_runtime_fragment_import(&self) -> &'static str {
        "FragmentType"
    }

    fn write_type_assertion(&mut self, name: &str, value: &AST) -> FmtResult {
        write!(&mut self.result, "({name}: ")?;
        self.write(value)?;
        writeln!(&mut self.result, ");")
    }

    fn write_export_type(&mut self, name: &str, value: &AST) -> FmtResult {
        write!(&mut self.result, "export type {name} = ")?;
        self.write(value)?;
        writeln!(&mut self.result, ";")
    }

    fn write_import_module_default(&mut self, name: &str, from: &str) -> FmtResult {
        writeln!(&mut self.result, "import {name} from \"{from}\";")
    }

    fn write_import_module_named(
        &mut self,
        name: &str,
        import_as: Option<&str>,
        from: &str,
    ) -> FmtResult {
        let local_name = if let Some(import_as) = import_as {
            format!("{{{name} as {import_as}}}")
        } else {
            format!("{{{name}}}")
        };
        self.write_import_module_default(&local_name, from)
    }

    fn write_import_type(&mut self, types: &[&str], from: &str) -> FmtResult {
        writeln!(
            &mut self.result,
            "import type {{ {} }} from \"{}\";",
            types.iter().format(", "),
            from
        )
    }

    fn write_import_fragment_type(&mut self, types: &[&str], from: &str) -> FmtResult {
        self.write_import_type(types, from)
    }

    fn write_export_fragment_type(&mut self, name: &str) -> FmtResult {
        writeln!(
            &mut self.result,
            "declare export opaque type {name}: FragmentType;"
        )
    }

    fn write_export_fragment_types(
        &mut self,
        fragment_type_name_1: &str,
        fragment_type_name_2: &str,
    ) -> FmtResult {
        writeln!(
            &mut self.result,
            "export type {{ {fragment_type_name_1}, {fragment_type_name_2} }};"
        )
    }

    fn write_any_type_definition(&mut self, name: &str) -> FmtResult {
        writeln!(&mut self.result, "type {name} = any;")
    }
}

impl FlowPrinter {
    pub fn new(use_readonly_array: impl Into<Option<bool>>) -> Self {
        let _ = use_readonly_array.into();
        Self {
            result: String::new(),
            indentation: 0,
        }
    }

    fn write_indentation(&mut self) -> FmtResult {
        self.result.write_str(&"  ".repeat(self.indentation))
    }

    fn write_string_literal(&mut self, literal: StringKey) -> FmtResult {
        write!(&mut self.result, "\"{literal}\"")
    }

    fn write_other_string(&mut self) -> FmtResult {
        write!(&mut self.result, r#""%other""#)
    }

    fn write_union(&mut self, members: &[AST]) -> FmtResult {
        let mut first = true;
        for member in members {
            if first {
                first = false;
            } else {
                write!(&mut self.result, " | ")?;
            }
            self.write(member)?;
        }
        Ok(())
    }

    fn write_fragment_references(&mut self, fragments: &[StringKey]) -> FmtResult {
        let mut first = true;
        for fragment in fragments {
            if first {
                first = false;
            } else {
                write!(&mut self.result, " & ")?;
            }
            write!(&mut self.result, "{fragment}$fragmentType")?;
        }
        Ok(())
    }

    fn write_read_only_array(&mut self, of_type: &AST) -> FmtResult {
        write!(&mut self.result, "ReadonlyArray<")?;
        self.write(of_type)?;
        write!(&mut self.result, ">")
    }

    fn write_non_nullable(&mut self, of_type: &AST) -> FmtResult {
        write!(&mut self.result, "NonNullable<")?;
        self.write(of_type)?;
        write!(&mut self.result, ">")
    }

    fn write_nullable(&mut self, of_type: &AST) -> FmtResult {
        write!(&mut self.result, "?")?;
        match of_type {
            AST::Union(members) if members.len() > 1 => {
                write!(&mut self.result, "(")?;
                self.write(of_type)?;
                write!(&mut self.result, ")")?;
            }
            _ => {
                self.write(of_type)?;
            }
        }
        Ok(())
    }

    fn write_object(&mut self, props: &[Prop], exact: bool) -> FmtResult {
        if props.is_empty() && exact {
            write!(&mut self.result, "{{||}}")?;
            return Ok(());
        }

        if exact {
            writeln!(&mut self.result, "{{|")?;
        } else {
            writeln!(&mut self.result, "{{")?;
        }
        self.indentation += 1;

        for prop in props {
            self.write_indentation()?;
            match prop {
                Prop::Spread(spread) => {
                    write!(&mut self.result, "...")?;
                    self.write(&AST::Identifier(spread.value))?;
                    writeln!(&mut self.result, ",")?;
                    continue;
                }
                Prop::KeyValuePair(key_value_pair) => {
                    if let AST::OtherTypename = key_value_pair.value {
                        writeln!(
                            &mut self.result,
                            "// This will never be '%other', but we need some"
                        )?;
                        self.write_indentation()?;
                        writeln!(
                            &mut self.result,
                            "// value in case none of the concrete values match."
                        )?;
                        self.write_indentation()?;
                    }
                    if key_value_pair.read_only {
                        write!(&mut self.result, "+")?;
                    }
                    write!(&mut self.result, "{}", key_value_pair.key)?;
                    if key_value_pair.optional {
                        write!(&mut self.result, "?")?;
                    }
                    write!(&mut self.result, ": ")?;
                    self.write(&key_value_pair.value)?;
                    writeln!(&mut self.result, ",")?;
                }
                Prop::GetterSetterPair(getter_setter_pair) => {
                    // Write the getter
                    write!(&mut self.result, "get ")?;
                    self.write(&AST::Identifier(getter_setter_pair.key))?;
                    write!(&mut self.result, "(): ")?;
                    self.write(&getter_setter_pair.getter_return_value)?;
                    writeln!(&mut self.result, ",")?;

                    // Write the setter
                    self.write_indentation()?;
                    write!(&mut self.result, "set ")?;
                    self.write(&AST::Identifier(getter_setter_pair.key))?;
                    write!(&mut self.result, "(value: ")?;
                    self.write(&getter_setter_pair.setter_parameter)?;
                    writeln!(&mut self.result, "): void,")?;
                }
            };
        }
        if !exact {
            self.write_indentation()?;
            writeln!(&mut self.result, "...")?;
        }
        self.indentation -= 1;
        self.write_indentation()?;
        if exact {
            write!(&mut self.result, "|}}")?;
        } else {
            write!(&mut self.result, "}}")?;
        }
        Ok(())
    }

    fn write_local_3d_payload(&mut self, document_name: StringKey, selections: &AST) -> FmtResult {
        write!(&mut self.result, "Local3DPayload<\"{document_name}\", ")?;
        self.write(selections)?;
        write!(&mut self.result, ">")?;
        Ok(())
    }

    fn write_return_type_of_function_with_name(&mut self, function_name: StringKey) -> FmtResult {
        write!(&mut self.result, "ReturnType<typeof {function_name}>")
    }

    fn write_return_type_of_method_call(
        &mut self,
        object: &AST,
        method_name: StringKey,
    ) -> FmtResult {
        write!(&mut self.result, "ReturnType<")?;
        self.write(object)?;
        write!(&mut self.result, "[\"{method_name}\"]>")
    }

    fn write_actor_change_point(&mut self, selections: &AST) -> FmtResult {
        write!(&mut self.result, "ActorChangePoint<")?;
        self.write(selections)?;
        write!(&mut self.result, ">")?;
        Ok(())
    }

    fn write_callable(&mut self, return_type: &AST) -> FmtResult {
        write!(&mut self.result, "() => ")?;
        self.write(return_type)
    }

    fn write_assert_function_type(
        &mut self,
        function_name: StringKey,
        arguments: &[KeyValuePairProp],
        return_type: &AST,
    ) -> FmtResult {
        writeln!(
            &mut self.result,
            "// Type assertion validating that `{function_name}` resolver is correctly implemented."
        )?;
        writeln!(
            &mut self.result,
            "// A type error here indicates that the type signature of the resolver module is incorrect."
        )?;
        if arguments.is_empty() {
            write!(&mut self.result, "({function_name}: (")?;
        } else {
            writeln!(&mut self.result, "({function_name}: (")?;
            self.indentation += 1;
            for argument in arguments.iter() {
                self.write_indentation()?;
                write!(&mut self.result, "{}: ", argument.key)?;
                self.write(&argument.value)?;
                writeln!(&mut self.result, ",")?;
            }
            self.indentation -= 1;
        }
        write!(&mut self.result, ") => ")?;
        self.write(return_type)?;
        writeln!(&mut self.result, ");")?;

        Ok(())
    }

    fn write_generic_type(&mut self, outer: StringKey, inner: &[AST]) -> FmtResult {
        write!(&mut self.result, "{outer}<")?;
        for (i, inner_type) in inner.iter().enumerate() {
            if i > 0 {
                write!(&mut self.result, ", ")?;
            }
            self.write(inner_type)?;
        }
        write!(&mut self.result, ">")
    }
}

#[cfg(test)]
mod tests {
    use intern::intern;

    use super::*;
    use crate::writer::ExactObject;
    use crate::writer::InexactObject;
    use crate::writer::KeyValuePairProp;
    use crate::writer::SortedASTList;

    fn print_type(ast: &AST) -> String {
        let mut printer = Box::new(FlowPrinter::new(false));
        printer.write(ast).unwrap();
        printer.into_string()
    }

    #[test]
    fn scalar_types() {
        assert_eq!(print_type(&AST::Any), "any".to_string());
        assert_eq!(print_type(&AST::String), "string".to_string());
        assert_eq!(print_type(&AST::Number), "number".to_string());
    }

    #[test]
    fn union_type() {
        assert_eq!(
            print_type(&AST::Union(SortedASTList::new(vec![
                AST::String,
                AST::Number
            ],))),
            "string | number".to_string()
        );
    }

    #[test]
    fn read_only_array_type() {
        assert_eq!(
            print_type(&AST::ReadOnlyArray(Box::new(AST::String))),
            "ReadonlyArray<string>".to_string()
        );
    }

    #[test]
    fn nullable_type() {
        assert_eq!(
            print_type(&AST::Nullable(Box::new(AST::String))),
            "?string".to_string()
        );

        assert_eq!(
            print_type(&AST::Nullable(Box::new(AST::Union(SortedASTList::new(
                vec![AST::String, AST::Number,],
            ))))),
            "?(string | number)"
        )
    }

    #[test]
    fn exact_object() {
        assert_eq!(
            print_type(&AST::ExactObject(ExactObject::new(Vec::new()))),
            r"{||}".to_string()
        );

        assert_eq!(
            print_type(&AST::ExactObject(ExactObject::new(vec![
                Prop::KeyValuePair(KeyValuePairProp {
                    key: intern!("single"),
                    optional: false,
                    read_only: false,
                    value: AST::String,
                }),
            ],))),
            r"{|
  single: string,
|}"
            .to_string()
        );
        assert_eq!(
            print_type(&AST::ExactObject(ExactObject::new(vec![
                Prop::KeyValuePair(KeyValuePairProp {
                    key: intern!("foo"),
                    optional: true,
                    read_only: false,
                    value: AST::String,
                }),
                Prop::KeyValuePair(KeyValuePairProp {
                    key: intern!("bar"),
                    optional: false,
                    read_only: true,
                    value: AST::Number,
                }),
            ],))),
            r"{|
  +bar: number,
  foo?: string,
|}"
            .to_string()
        );
    }

    #[test]
    fn nested_object() {
        assert_eq!(
            print_type(&AST::ExactObject(ExactObject::new(vec![
                Prop::KeyValuePair(KeyValuePairProp {
                    key: intern!("foo"),
                    optional: true,
                    read_only: false,
                    value: AST::ExactObject(ExactObject::new(vec![
                        Prop::KeyValuePair(KeyValuePairProp {
                            key: intern!("nested_foo"),
                            optional: true,
                            read_only: false,
                            value: AST::String,
                        }),
                        Prop::KeyValuePair(KeyValuePairProp {
                            key: intern!("nested_foo2"),
                            optional: false,
                            read_only: true,
                            value: AST::Number,
                        }),
                    ],)),
                }),
                Prop::KeyValuePair(KeyValuePairProp {
                    key: intern!("bar"),
                    optional: false,
                    read_only: true,
                    value: AST::Number,
                }),
            ],))),
            r"{|
  +bar: number,
  foo?: {|
    nested_foo?: string,
    +nested_foo2: number,
  |},
|}"
            .to_string()
        );
    }

    #[test]
    fn inexact_object() {
        assert_eq!(
            print_type(&AST::InexactObject(InexactObject::new(Vec::new()))),
            r"{
  ...
}"
            .to_string()
        );

        assert_eq!(
            print_type(&AST::InexactObject(InexactObject::new(vec![
                Prop::KeyValuePair(KeyValuePairProp {
                    key: intern!("single"),
                    optional: false,
                    read_only: false,
                    value: AST::String,
                }),
            ]))),
            r"{
  single: string,
  ...
}"
            .to_string()
        );

        assert_eq!(
            print_type(&AST::InexactObject(InexactObject::new(vec![
                Prop::KeyValuePair(KeyValuePairProp {
                    key: intern!("foo"),
                    optional: false,
                    read_only: false,
                    value: AST::String,
                }),
                Prop::KeyValuePair(KeyValuePairProp {
                    key: intern!("bar"),
                    optional: true,
                    read_only: true,
                    value: AST::Number,
                })
            ]))),
            r"{
  +bar?: number,
  foo: string,
  ...
}"
            .to_string()
        );
    }

    #[test]
    fn one_of_input_object() {
        assert_eq!(
            print_type(&AST::Union(SortedASTList::new(vec![
                AST::ExactObject(ExactObject::new(vec![
                    Prop::KeyValuePair(KeyValuePairProp {
                        key: intern!("foo"),
                        value: AST::String,
                        read_only: false,
                        optional: false
                    }),
                    Prop::KeyValuePair(KeyValuePairProp {
                        key: intern!("bar"),
                        value: AST::Empty,
                        read_only: false,
                        optional: true
                    })
                ])),
                AST::ExactObject(ExactObject::new(vec![
                    Prop::KeyValuePair(KeyValuePairProp {
                        key: intern!("foo"),
                        value: AST::Empty,
                        read_only: false,
                        optional: true
                    }),
                    Prop::KeyValuePair(KeyValuePairProp {
                        key: intern!("bar"),
                        value: AST::String,
                        read_only: false,
                        optional: false
                    })
                ]))
            ]))),
            r"{|
  bar?: empty,
  foo: string,
|} | {|
  bar: string,
  foo?: empty,
|}"
        );
    }

    #[test]
    fn other_comment() {
        assert_eq!(
            print_type(&AST::ExactObject(ExactObject::new(vec![
                Prop::KeyValuePair(KeyValuePairProp {
                    key: intern!("with_comment"),
                    optional: false,
                    read_only: false,
                    value: AST::OtherTypename,
                })
            ],))),
            r#"{|
  // This will never be '%other', but we need some
  // value in case none of the concrete values match.
  with_comment: "%other",
|}"#
            .to_string()
        );
    }

    #[test]
    fn import_type() {
        let mut printer = Box::new(FlowPrinter::new(false));
        printer.write_import_type(&["A", "B"], "module").unwrap();
        assert_eq!(
            printer.into_string(),
            "import type { A, B } from \"module\";\n"
        );
    }

    #[test]
    fn import_module() {
        let mut printer = Box::new(FlowPrinter::new(false));
        printer.write_import_module_default("A", "module").unwrap();
        assert_eq!(printer.into_string(), "import A from \"module\";\n");
    }

    #[test]
    fn function_return_type() {
        assert_eq!(
            print_type(&AST::ReturnTypeOfFunctionWithName(intern!("someFunc"))),
            "ReturnType<typeof someFunc>".to_string()
        );
    }
}<|MERGE_RESOLUTION|>--- conflicted
+++ resolved
@@ -36,12 +36,8 @@
     fn write(&mut self, ast: &AST) -> FmtResult {
         match ast {
             AST::Any => write!(&mut self.result, "any"),
-<<<<<<< HEAD
-            AST::Mixed => write!(&mut self.result, "mixed"),
+            AST::Mixed => write!(&mut self.result, "unknown"),
             AST::Empty => write!(&mut self.result, "empty"),
-=======
-            AST::Mixed => write!(&mut self.result, "unknown"),
->>>>>>> 39a79392
             AST::String => write!(&mut self.result, "string"),
             AST::StringLiteral(literal) => self.write_string_literal(**literal),
             AST::OtherTypename => self.write_other_string(),
