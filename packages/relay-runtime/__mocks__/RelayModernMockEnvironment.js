/**
 * Copyright (c) 2013-present, Facebook, Inc.
 * All rights reserved.
 *
 * This source code is licensed under the BSD-style license found in the
 * LICENSE file in the root directory of this source tree. An additional grant
 * of patent rights can be found in the PATENTS file in the same directory.
 *
 * @format
 */

'use strict';

const RelayInMemoryRecordSource = require('RelayInMemoryRecordSource');
const RelayMarkSweepStore = require('RelayMarkSweepStore');
const RelayModernEnvironment = require('RelayModernEnvironment');
const RelayModernTestUtils = require('RelayModernTestUtils');
const RelayNetwork = require('RelayNetwork');
const RelayRecordSourceInspector = require('RelayRecordSourceInspector');
const RelayTestSchema = require('RelayTestSchema');

const areEqual = require('areEqual');
const invariant = require('invariant');

function mockInstanceMethod(object, key) {
  object[key] = jest.fn(object[key].bind(object));
}

function mockDisposableMethod(object, key) {
  const fn = object[key].bind(object);
  object[key] = jest.fn((...args) => {
    const disposable = fn(...args);
    const dispose = jest.fn(() => disposable.dispose());
    object[key].mock.dispose = dispose;
    return {dispose};
  });
  const mockClear = object[key].mockClear.bind(object[key]);
  object[key].mockClear = () => {
    mockClear();
    object[key].mock.dispose = null;
  };
}

/**
 * Creates an instance of the `Environment` interface defined in
 * RelayStoreTypes with a mocked network layer.
 *
 * Usage:
 *
 * ```
 * const environment = RelayModernMockEnvironment.createMockEnvironment();
 * ```
 *
 * Mock API:
 *
 * Helpers are available as `environment.mock.<helper>`:
 *
 * - `compile(text: string): {[queryName]: Query}`: Create a query.
 * - `isLoading(query, variables): boolean`: Determine whether the given query
 *   are currently being loaded (not yet rejected/resolved).
 * - `reject(query, error: Error): void`: Reject a query that has been fetched
 *   by the environment.
 * - `resolve(query, paylaod: PayloadData): void`: Resolve a query that has been
 *   fetched by the environment.
 * - `storeInspector: RelayRecordSourceInspector`: An instance of a store
 *   inspector that allows introspecting the state of the store at any time.
 */
function createMockEnvironment(options: {
  schema?: ?GraphQLSchema,
  handlerProvider?: ?HandlerProvider,
}) {
  const schema = options && options.schema;
  const handlerProvider = options && options.handlerProvider;
  const source = new RelayInMemoryRecordSource();
  const store = new RelayMarkSweepStore(source);

  // Mock the network layer
  let pendingFetches = [];
<<<<<<< HEAD
  const fetch = (query, variables, cacheConfig, uploadables) => {
    const deferred = new Deferred();
    pendingFetches.push({cacheConfig, deferred, query, variables});
    return deferred.getPromise();
=======
  const fetch = (query, variables, cacheConfig) => {
    let resolve;
    let reject;
    const promise = new Promise((_resolve, _reject) => {
      resolve = _resolve;
      reject = _reject;
    });
    pendingFetches.push({
      cacheConfig,
      promise,
      resolve,
      reject,
      query,
      variables,
    });
    return {
      kind: 'promise',
      promise,
    };
>>>>>>> bd88f749
  };

  // Helper to compile a query with the given schema (or the test schema by
  // default).
  const compile = text => {
    return RelayModernTestUtils.generateAndCompile(
      text,
      schema || RelayTestSchema,
    );
  };

  // Helper to determine if a given query/variables pair is pending
  const isLoading = (query, variables, cacheConfig) => {
    return pendingFetches.some(
      pending =>
        pending.query === query &&
        areEqual(pending.variables, variables) &&
        areEqual(pending.cacheConfig, cacheConfig),
    );
  };

  // Helpers to reject or resolve the payload for an individual query
  const reject = (query, error) => {
    const pendingFetch = pendingFetches.find(
      pending => pending.query === query,
    );
    invariant(
      pendingFetch,
      'MockEnvironment#reject(): Cannot reject query `%s`, it has not been fetched yet.',
      query.name,
    );
    if (typeof error === 'string') {
      error = new Error(error);
    }
    pendingFetches = pendingFetches.filter(pending => pending !== pendingFetch);
    pendingFetch.reject(error);
    jest.runOnlyPendingTimers();
    return new Promise(resolve => {
<<<<<<< HEAD
      pendingFetch.deferred.getPromise().catch(() => {
=======
      pendingFetch.promise.catch(() => {
>>>>>>> bd88f749
        // setImmediate so all handlers for pendingFetch are called before
        // tests are run
        setImmediate(resolve);
      });
    });
  };
  const resolve = (query, payload) => {
    invariant(
      typeof payload === 'object' &&
        payload !== null &&
        payload.hasOwnProperty('data'),
      'MockEnvironment#resolve(): Expected payload to be an object with a `data` key.',
    );
    const pendingFetch = pendingFetches.find(
      pending => pending.query === query,
    );
    invariant(
      pendingFetch,
      'MockEnvironment#resolve(): Cannot resolve query `%s`, it has not been fetched yet.',
      query.name,
    );
    pendingFetches = pendingFetches.filter(pending => pending !== pendingFetch);
    pendingFetch.resolve(payload);
    jest.runOnlyPendingTimers();
<<<<<<< HEAD
    return new Promise(resolve => {
      pendingFetch.deferred.getPromise().then(() => {
        // setImmediate so all handlers for pendingFetch are called before
        // tests are run
        setImmediate(resolve);
=======
    return new Promise(_resolve => {
      pendingFetch.promise.then(() => {
        // setImmediate so all handlers for pendingFetch are called before
        // tests are run
        setImmediate(_resolve);
>>>>>>> bd88f749
      });
    });
  };

  // Initialize a store debugger to help resolve test issues
  const storeInspector = new RelayRecordSourceInspector(source);

  // Mock instance
  const environment = new RelayModernEnvironment({
    handlerProvider,
    network: RelayNetwork.create(fetch),
    store,
  });
  // Mock all the functions with their original behavior
  mockDisposableMethod(environment, 'applyUpdate');
  mockInstanceMethod(environment, 'commitPayload');
  mockInstanceMethod(environment, 'getStore');
  mockInstanceMethod(environment, 'lookup');
  mockDisposableMethod(environment, 'retain');
  mockDisposableMethod(environment, 'sendMutation');
  mockDisposableMethod(environment, 'sendQuery');
  mockDisposableMethod(environment, 'streamQuery');
  mockDisposableMethod(environment, 'subscribe');
  mockInstanceMethod(store, 'getSource');
  mockInstanceMethod(store, 'lookup');
  mockInstanceMethod(store, 'notify');
  mockInstanceMethod(store, 'publish');
  mockInstanceMethod(store, 'resolve');
  mockDisposableMethod(store, 'retain');
  mockDisposableMethod(store, 'subscribe');

  environment.mock = {
    compile,
    isLoading,
    reject,
    resolve,
    storeInspector,
  };

  environment.mockClear = () => {
    environment.applyUpdate.mockClear();
    environment.commitPayload.mockClear();
    environment.getStore.mockClear();
    environment.lookup.mockClear();
    environment.retain.mockClear();
    environment.sendMutation.mockClear();
    environment.sendQuery.mockClear();
    environment.streamQuery.mockClear();
    environment.subscribe.mockClear();

    store.getSource.mockClear();
    store.lookup.mockClear();
    store.notify.mockClear();
    store.publish.mockClear();
    store.resolve.mockClear();
    store.retain.mockClear();
    store.subscribe.mockClear();

    pendingFetches.length = 0;
  };

  return environment;
}

module.exports = {createMockEnvironment};<|MERGE_RESOLUTION|>--- conflicted
+++ resolved
@@ -76,12 +76,6 @@
 
   // Mock the network layer
   let pendingFetches = [];
-<<<<<<< HEAD
-  const fetch = (query, variables, cacheConfig, uploadables) => {
-    const deferred = new Deferred();
-    pendingFetches.push({cacheConfig, deferred, query, variables});
-    return deferred.getPromise();
-=======
   const fetch = (query, variables, cacheConfig) => {
     let resolve;
     let reject;
@@ -97,11 +91,7 @@
       query,
       variables,
     });
-    return {
-      kind: 'promise',
-      promise,
-    };
->>>>>>> bd88f749
+    return promise;
   };
 
   // Helper to compile a query with the given schema (or the test schema by
@@ -140,11 +130,7 @@
     pendingFetch.reject(error);
     jest.runOnlyPendingTimers();
     return new Promise(resolve => {
-<<<<<<< HEAD
-      pendingFetch.deferred.getPromise().catch(() => {
-=======
       pendingFetch.promise.catch(() => {
->>>>>>> bd88f749
         // setImmediate so all handlers for pendingFetch are called before
         // tests are run
         setImmediate(resolve);
@@ -169,19 +155,11 @@
     pendingFetches = pendingFetches.filter(pending => pending !== pendingFetch);
     pendingFetch.resolve(payload);
     jest.runOnlyPendingTimers();
-<<<<<<< HEAD
-    return new Promise(resolve => {
-      pendingFetch.deferred.getPromise().then(() => {
-        // setImmediate so all handlers for pendingFetch are called before
-        // tests are run
-        setImmediate(resolve);
-=======
     return new Promise(_resolve => {
       pendingFetch.promise.then(() => {
         // setImmediate so all handlers for pendingFetch are called before
         // tests are run
         setImmediate(_resolve);
->>>>>>> bd88f749
       });
     });
   };
