--- conflicted
+++ resolved
@@ -37,14 +37,8 @@
     expect('fixtures/skip-client-field-transform').toMatchGolden(text => {
       const {definitions, schema} = parseGraphQLText(RelayTestSchema, text);
       let context = new RelayCompilerContext(schema).addAll(definitions);
-<<<<<<< HEAD
-      context = SkipClientFieldTransform.transform(
-        context,
-        RelayTestSchema,
-      );
-=======
+
       context = SkipClientFieldTransform.transform(context, RelayTestSchema);
->>>>>>> 1652e782
       const documents = [];
       context.documents().forEach(doc => {
         documents.push(RelayPrinter.print(doc));
