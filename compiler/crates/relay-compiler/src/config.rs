--- conflicted
+++ resolved
@@ -756,16 +756,12 @@
                 language: self.language.unwrap_or(TypegenLanguage::TypeScript),
                 custom_scalar_types: self.custom_scalars.clone(),
                 eager_es_modules: self.eager_es_modules,
-<<<<<<< HEAD
                 future_proof_enums: !self.no_future_proof_enums,
-                flow_typegen: FlowTypegenConfig::default(),
-=======
                 flow_typegen: FlowTypegenConfig {
                     no_future_proof_enums: self.no_future_proof_enums,
                     phase: self.typegen_phase,
                     ..Default::default()
                 },
->>>>>>> 80e621f4
                 ..Default::default()
             },
             js_module_format: self.js_module_format,
