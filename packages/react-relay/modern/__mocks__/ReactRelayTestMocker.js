--- conflicted
+++ resolved
@@ -12,12 +12,9 @@
 
 'use strict';
 
-<<<<<<< HEAD
-import {Environment} from 'RelayStoreTypes';
-import type {Selector} from 'RelayStoreTypes'; 
-=======
+
 const RelayNetwork = require('RelayNetwork');
->>>>>>> bed70a6a
+
 
 const stableStringify = require('stableStringify');
 
