--- conflicted
+++ resolved
@@ -16,196 +16,4 @@
 const RelayContext = require('RelayContext');
 const RelayStoreData = require('RelayStoreData');
 
-<<<<<<< HEAD
-const forEachRootCallArg = require('forEachRootCallArg');
-const readRelayQueryData = require('readRelayQueryData');
-const warning = require('warning');
-
-import type {
-  Abortable,
-  Observable,
-  RelayMutationTransactionCommitCallbacks,
-  ReadyStateChangeCallback,
-  StoreReaderData,
-  StoreReaderOptions,
-} from 'RelayTypes';
-
-import type {
-  DataID,
-  RelayQuerySet,
-} from 'RelayInternalTypes';
-
-var storeData = RelayStoreData.getDefaultInstance();
-var queryRunner = storeData.getQueryRunner();
-var queuedStore = storeData.getQueuedStore();
-
-/**
- * @public
- *
- * RelayStore is a caching layer that records GraphQL response data and enables
- * resolving and subscribing to queries.
- *
- * === onReadyStateChange ===
- *
- * Whenever Relay sends a request for data via GraphQL, an "onReadyStateChange"
- * callback can be supplied. This callback is called one or more times with a
- * `readyState` object with the following properties:
- *
- *   aborted: Whether the request was aborted.
- *   done: Whether all response data has been fetched.
- *   error: An error in the event of a failure, or null if none.
- *   ready: Whether the queries are at least partially resolvable.
- *   stale: When resolvable during `forceFetch`, whether data is stale.
- *
- * If the callback is invoked with `aborted`, `done`, or a non-null `error`, the
- * callback will never be called again. Example usage:
- *
- *  function onReadyStateChange(readyState) {
- *    if (readyState.aborted) {
- *      // Request was aborted.
- *    } else if (readyState.error) {
- *      // Failure occurred.
- *    } else if (readyState.ready) {
- *      // Queries are at least partially resolvable.
- *      if (readyState.done) {
- *        // Queries are completely resolvable.
- *      }
- *    }
- *  }
- *
- */
-var RelayStore = {
-
-  /**
-   * Primes the store by sending requests for any missing data that would be
-   * required to satisfy the supplied set of queries.
-   */
-  primeCache(
-    querySet: RelayQuerySet,
-    callback: ReadyStateChangeCallback
-  ): Abortable {
-    return queryRunner.run(querySet, callback);
-  },
-
-  /**
-   * Forces the supplied set of queries to be fetched and written to the store.
-   * Any data that previously satisfied the queries will be overwritten.
-   */
-  forceFetch(
-    querySet: RelayQuerySet,
-    callback: ReadyStateChangeCallback
-  ): Abortable {
-    return queryRunner.forceFetch(querySet, callback);
-  },
-
-  /**
-   * Reads query data anchored at the supplied data ID.
-   */
-  read(
-    node: RelayQuery.Node,
-    dataID: DataID,
-    options?: StoreReaderOptions
-  ): ?StoreReaderData {
-    return readRelayQueryData(storeData, node, dataID, options).data;
-  },
-
-  /**
-   * Reads query data anchored at the supplied data IDs.
-   */
-  readAll(
-    node: RelayQuery.Node,
-    dataIDs: Array<DataID>,
-    options?: StoreReaderOptions
-  ): Array<?StoreReaderData> {
-    return dataIDs.map(
-      dataID => readRelayQueryData(storeData, node, dataID, options).data
-    );
-  },
-
-  /**
-   * Reads query data, where each element in the result array corresponds to a
-   * root call argument. If the root call has no arguments, the result array
-   * will contain exactly one element.
-   */
-  readQuery(
-    root: RelayQuery.Root,
-    options?: StoreReaderOptions
-  ): Array<?StoreReaderData> {
-    const storageKey = root.getStorageKey();
-    var results = [];
-    forEachRootCallArg(root, identifyingArgValue => {
-      var data;
-      var dataID = queuedStore.getDataID(storageKey, identifyingArgValue);
-      if (dataID != null) {
-        data = RelayStore.read(root, dataID, options);
-      }
-      results.push(data);
-    });
-    return results;
-  },
-
-  /**
-   * Reads and subscribes to query data anchored at the supplied data ID. The
-   * returned observable emits updates as the data changes over time.
-   */
-  observe(
-    fragment: RelayQuery.Fragment,
-    dataID: DataID
-  ): Observable<?StoreReaderData> {
-    var fragmentPointer = new GraphQLFragmentPointer(
-      fragment.isPlural()? [dataID] : dataID,
-      fragment
-    );
-    return new RelayQueryResultObservable(storeData, fragmentPointer);
-  },
-
-  /**
-   * Adds an update to the store without committing it. The returned
-   * RelayMutationTransaction can be committed or rolled back at a later time.
-   */
-  applyUpdate(
-    mutation: RelayMutation,
-    callbacks?: RelayMutationTransactionCommitCallbacks
-  ): RelayMutationTransaction {
-    mutation.bindContext(this);
-    return storeData.getMutationQueue().createTransaction(
-      mutation,
-      callbacks
-    );
-  },
-
-  /**
-   * Adds an update to the store and commits it immediately. Returns
-   * the RelayMutationTransaction.
-   */
-  commitUpdate(
-    mutation: RelayMutation,
-    callbacks?: RelayMutationTransactionCommitCallbacks
-  ): RelayMutationTransaction {
-    const transaction = this.applyUpdate(mutation, callbacks);
-    transaction.commit();
-    return transaction;
-  },
-
-  /**
-   * @deprecated
-   *
-   * Method renamed to commitUpdate
-   */
-  update(
-    mutation: RelayMutation,
-    callbacks?: RelayMutationTransactionCommitCallbacks
-  ): void {
-    warning(
-      false,
-      '`Relay.Store.update` is deprecated. Please use' +
-      ' `Relay.Store.commitUpdate` or `Relay.Store.applyUpdate` instead.'
-    );
-    this.commitUpdate(mutation, callbacks);
-  },
-};
-
-module.exports = RelayStore;
-=======
-module.exports = new RelayContext(RelayStoreData.getDefaultInstance());
->>>>>>> 9086310a
+module.exports = new RelayContext(RelayStoreData.getDefaultInstance());