--- conflicted
+++ resolved
@@ -26,22 +26,6 @@
 
     fn write(&mut self, ast: &AST) -> Result {
         match ast {
-<<<<<<< HEAD
-            AST::Any => write!(writer, "any"),
-            AST::String => write!(writer, "string"),
-            AST::StringLiteral(literal) => self.write_string_literal(writer, *literal),
-            AST::OtherTypename => self.write_other_string(writer),
-            AST::Number => write!(writer, "number"),
-            AST::Boolean => write!(writer, "boolean"),
-            AST::Identifier(identifier) => write!(writer, "{}", identifier),
-            AST::RawType(raw) => write!(writer, "{}", raw),
-            AST::Union(members) => self.write_union(writer, members),
-            AST::Intersection(members) => self.write_intersection(writer, members),
-            AST::ReadOnlyArray(of_type) => self.write_read_only_array(writer, of_type),
-            AST::Nullable(of_type) => self.write_nullable(writer, of_type),
-            AST::ExactObject(props) => self.write_object(writer, props, true),
-            AST::InexactObject(props) => self.write_object(writer, props, false),
-=======
             AST::Any => write!(&mut self.result, "any"),
             AST::String => write!(&mut self.result, "string"),
             AST::StringLiteral(literal) => self.write_string_literal(*literal),
@@ -51,11 +35,11 @@
             AST::Identifier(identifier) => write!(&mut self.result, "{}", identifier),
             AST::RawType(raw) => write!(&mut self.result, "{}", raw),
             AST::Union(members) => self.write_union(members),
+            AST::Intersection(members) => self.write_intersection(members),
             AST::ReadOnlyArray(of_type) => self.write_read_only_array(of_type),
             AST::Nullable(of_type) => self.write_nullable(of_type),
             AST::ExactObject(props) => self.write_object(props, true),
             AST::InexactObject(props) => self.write_object(props, false),
->>>>>>> 248b0fcf
             AST::Local3DPayload(document_name, selections) => {
                 self.write_local_3d_payload(*document_name, selections)
             }
@@ -180,6 +164,19 @@
         Ok(())
     }
 
+    fn write_intersection(&mut self, members: &[AST]) -> Result {
+        let mut first = true;
+        for member in members {
+            if first {
+                first = false;
+            } else {
+                write!(&mut self.result, " & ")?;
+            }
+            self.write(member)?;
+        }
+        Ok(())
+    }
+
     fn write_fragment_references(&mut self, fragments: &[StringKey]) -> Result {
         let mut first = true;
         for fragment in fragments {
@@ -209,17 +206,10 @@
     fn write_nullable(&mut self, of_type: &AST) -> Result {
         write!(&mut self.result, "?")?;
         match of_type {
-<<<<<<< HEAD
             AST::Union(members) | AST::Intersection(members) if members.len() > 1 => {
-                write!(writer, "(")?;
-                self.write(writer, of_type)?;
-                write!(writer, ")")?;
-=======
-            AST::Union(members) if members.len() > 1 => {
                 write!(&mut self.result, "(")?;
                 self.write(of_type)?;
                 write!(&mut self.result, ")")?;
->>>>>>> 248b0fcf
             }
             _ => {
                 self.write(of_type)?;
@@ -249,13 +239,7 @@
                 writeln!(&mut self.result, ",")?;
                 continue;
             }
-<<<<<<< HEAD
             if prop.value.contains_other_typename() {
-                writeln!(writer, "// This will never be '%other', but we need some")?;
-                self.write_indentation(writer)?;
-=======
-            if let AST::OtherTypename = prop.value {
->>>>>>> 248b0fcf
                 writeln!(
                     &mut self.result,
                     "// This will never be '%other', but we need some"
@@ -321,67 +305,6 @@
         Ok(())
     }
 
-<<<<<<< HEAD
-    fn write_import_type(
-        &mut self,
-        writer: &mut dyn Write,
-        types: &[StringKey],
-        from: &StringKey,
-    ) -> Result {
-        writeln!(
-            writer,
-            "import type {{ {} }} from \"{}\";",
-            types
-                .iter()
-                .map(|t| format!("{}", t))
-                .collect::<Vec<_>>()
-                .join(", "),
-            from
-        )
-    }
-
-    fn write_declare_export_opaque_type(
-        &mut self,
-        writer: &mut dyn Write,
-        alias: &StringKey,
-        value: &StringKey,
-    ) -> Result {
-        writeln!(writer, "declare export opaque type {}: {};", alias, value)
-    }
-
-    fn write_export_type_equals(
-        &mut self,
-        writer: &mut dyn Write,
-        name: &StringKey,
-        value: &AST,
-    ) -> Result {
-        write!(writer, "export type {} = ", name)?;
-        self.write(writer, value)?;
-        writeln!(writer, ";")
-    }
-
-    fn write_type_definition(
-        &mut self,
-        writer: &mut dyn Write,
-        name: &StringKey,
-        value: &AST,
-    ) -> Result {
-        write!(writer, "type {} = ", name)?;
-        self.write(writer, value)?;
-        writeln!(writer, ";")
-    }
-
-    fn write_export_list(&mut self, writer: &mut dyn Write, names: &[StringKey]) -> Result {
-        writeln!(
-            writer,
-            "export type {{ {} }};",
-            names
-                .iter()
-                .map(|t| format!("{}", t))
-                .collect::<Vec<_>>()
-                .join(", "),
-        )
-=======
     fn write_function_return_type(&mut self, function_name: StringKey) -> Result {
         write!(
             &mut self.result,
@@ -395,7 +318,6 @@
         self.write(selections)?;
         write!(&mut self.result, ">")?;
         Ok(())
->>>>>>> 248b0fcf
     }
 }
 
