/**
 * Copyright (c) Facebook, Inc. and its affiliates.
 *
 * This source code is licensed under the MIT license found in the
 * LICENSE file in the root directory of this source tree.
 *
 * @flow
 * @format
 */

// flowlint ambiguous-object-type:error

'use strict';

const ConnectionHandler = require('./ConnectionHandler');

const invariant = require('invariant');
const warning = require('warning');

import type {
  RecordProxy,
  HandleFieldPayload,
  RecordSourceProxy,
  Handler,
} from '../../store/RelayStoreTypes';

const DeleteRecordHandler = {
  update: (store: RecordSourceProxy, payload: HandleFieldPayload) => {
    const record = store.get(payload.dataID);

    if (record != null) {
<<<<<<< HEAD
      const id = record.getValue(payload.fieldKey);

      if (typeof id === 'string') {
        const {connections} = payload.handleArgs;

        if (connections != null) {
          for (const connectionID of connections) {
            const connection = store.get(connectionID);
            if (connection == null) {
              warning(
                false,
                `[Relay][Mutation] The connection with id '${connectionID}' doesn't exist.`,
              );
              continue;
            }

            ConnectionHandler.deleteNode(connection, id);
          }
        }

        store.delete(id);
=======
      const idOrIds = record.getValue(payload.fieldKey);

      if (typeof idOrIds === 'string') {
        store.delete(idOrIds);
      } else if (Array.isArray(idOrIds)) {
        idOrIds.forEach(id => {
          if (typeof id === 'string') {
            store.delete(id);
          }
        });
>>>>>>> 27f938c2
      }
    }
  },
};

const AppendEdgeHandler: Handler = {
  update: edgeUpdater(ConnectionHandler.insertEdgeAfter),
};

const PrependEdgeHandler: Handler = {
  update: edgeUpdater(ConnectionHandler.insertEdgeBefore),
};

function edgeUpdater(
  insertFn: (RecordProxy, RecordProxy, ?string) => void,
): (RecordSourceProxy, HandleFieldPayload) => void {
  return (store: RecordSourceProxy, payload: HandleFieldPayload) => {
    const record = store.get(payload.dataID);
    if (record == null) {
      return;
    }
    const {connections} = payload.handleArgs;
    invariant(
      connections != null,
      'MutationHandlers: Expected connection IDs to be specified.',
    );
    const serverEdge = record.getLinkedRecord(payload.fieldKey, payload.args);
    for (const connectionID of connections) {
      const connection = store.get(connectionID);
      if (connection == null) {
        warning(
          false,
          `[Relay][Mutation] The connection with id '${connectionID}' doesn't exist.`,
        );
        continue;
      }
      const clientEdge = ConnectionHandler.buildConnectionEdge(
        store,
        connection,
        serverEdge,
      );
      invariant(
        clientEdge != null,
        'MutationHandlers: Failed to build the edge.',
      );
      insertFn(connection, clientEdge);
    }
  };
}

module.exports = {
  AppendEdgeHandler,
  DeleteRecordHandler,
  PrependEdgeHandler,
};<|MERGE_RESOLUTION|>--- conflicted
+++ resolved
@@ -29,41 +29,36 @@
     const record = store.get(payload.dataID);
 
     if (record != null) {
-<<<<<<< HEAD
-      const id = record.getValue(payload.fieldKey);
+      const idOrIds = record.getValue(payload.fieldKey);
+      const listOfIds =
+        typeof idOrIds === 'string'
+          ? [idOrIds]
+          : Array.isArray(idOrIds)
+          ? idOrIds
+          : [];
 
-      if (typeof id === 'string') {
-        const {connections} = payload.handleArgs;
+      listOfIds.forEach(id => {
+        if (typeof id === 'string') {
+          const {connections} = payload.handleArgs;
 
-        if (connections != null) {
-          for (const connectionID of connections) {
-            const connection = store.get(connectionID);
-            if (connection == null) {
-              warning(
-                false,
-                `[Relay][Mutation] The connection with id '${connectionID}' doesn't exist.`,
-              );
-              continue;
+          if (connections != null) {
+            for (const connectionID of connections) {
+              const connection = store.get(connectionID);
+              if (connection == null) {
+                warning(
+                  false,
+                  `[Relay][Mutation] The connection with id '${connectionID}' doesn't exist.`,
+                );
+                continue;
+              }
+
+              ConnectionHandler.deleteNode(connection, id);
             }
+          }
 
-            ConnectionHandler.deleteNode(connection, id);
-          }
+          store.delete(id);
         }
-
-        store.delete(id);
-=======
-      const idOrIds = record.getValue(payload.fieldKey);
-
-      if (typeof idOrIds === 'string') {
-        store.delete(idOrIds);
-      } else if (Array.isArray(idOrIds)) {
-        idOrIds.forEach(id => {
-          if (typeof id === 'string') {
-            store.delete(id);
-          }
-        });
->>>>>>> 27f938c2
-      }
+      });
     }
   },
 };
