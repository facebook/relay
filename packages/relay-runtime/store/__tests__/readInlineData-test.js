--- conflicted
+++ resolved
@@ -64,7 +64,6 @@
 });
 
 describe('integration test with variables', () => {
-<<<<<<< HEAD
   test.only('works with fragment variables & query variables', () => {
     const QueryVariablesFragment = graphql`
       fragment readInlineDataTestFragmentAndQueryVariables on User
@@ -175,8 +174,6 @@
     });
   });
 
-=======
->>>>>>> 80a66c9a
   test('works with query variables', () => {
     const QueryVariablesFragment = graphql`
       fragment readInlineDataTestQueryVariables on User @inline {
@@ -199,7 +196,6 @@
     };
 
     const environment = createMockEnvironment();
-<<<<<<< HEAD
     environment.commitPayload(
       createOperationDescriptor(QueryVariablesQuery, variables),
       {
@@ -215,19 +211,6 @@
 
     const request = getRequest(QueryVariablesQuery);
     const operation = createOperationDescriptor(request, variables);
-=======
-    const operation = createOperationDescriptor(QueryVariablesQuery, variables);
-    environment.commitPayload(operation, {
-      me: {
-        id: '7',
-        __typename: 'User',
-        profile_picture: {
-          uri: 'some_url',
-        },
-      },
-    });
-
->>>>>>> 80a66c9a
     const snapshot = environment.lookup(operation.fragment, operation);
 
     expect(readInlineData(QueryVariablesFragment, snapshot.data.me)).toEqual({
