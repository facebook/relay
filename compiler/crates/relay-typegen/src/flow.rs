--- conflicted
+++ resolved
@@ -164,8 +164,7 @@
         Ok(())
     }
 
-<<<<<<< HEAD
-    fn write_intersection(&mut self, members: &[AST]) -> Result {
+    fn write_intersection(&mut self, members: &[AST]) -> FmtResult {
         let mut first = true;
         for member in members {
             if first {
@@ -178,10 +177,7 @@
         Ok(())
     }
 
-    fn write_fragment_references(&mut self, fragments: &[StringKey]) -> Result {
-=======
     fn write_fragment_references(&mut self, fragments: &[StringKey]) -> FmtResult {
->>>>>>> df9621ab
         let mut first = true;
         for fragment in fragments {
             if first {
@@ -230,42 +226,15 @@
 
         for prop in props {
             self.write_indentation()?;
-<<<<<<< HEAD
-            if prop.key == *SPREAD_KEY {
-                write!(&mut self.result, "...")?;
-                self.write(&prop.value)?;
-                writeln!(&mut self.result, ",")?;
-                continue;
-            }
-            if prop.value.contains_other_typename() {
-                writeln!(
-                    &mut self.result,
-                    "// This will never be '%other', but we need some"
-                )?;
-                self.write_indentation()?;
-                writeln!(
-                    &mut self.result,
-                    "// value in case none of the concrete values match."
-                )?;
-                self.write_indentation()?;
-            }
-            if prop.read_only {
-                write!(&mut self.result, "+")?;
-            }
-            match self.flow_typegen_rollout {
-                FlowTypegenRollout::Old => {
-                    write!(&mut self.result, "{}", prop.key)?;
-=======
             match prop {
                 Prop::Spread(spread) => {
                     write!(&mut self.result, "...")?;
                     self.write(&AST::Identifier(spread.value))?;
                     writeln!(&mut self.result, ",")?;
                     continue;
->>>>>>> df9621ab
                 }
                 Prop::KeyValuePair(key_value_pair) => {
-                    if let AST::OtherTypename = key_value_pair.value {
+                    if key_value_pair.value.contains_other_typename() {
                         writeln!(
                             &mut self.result,
                             "// This will never be '%other', but we need some"
