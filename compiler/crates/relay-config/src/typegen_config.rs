/*
 * Copyright (c) Meta Platforms, Inc. and affiliates.
 *
 * This source code is licensed under the MIT license found in the
 * LICENSE file in the root directory of this source tree.
 */

use common::Rollout;
use fnv::FnvBuildHasher;
use indexmap::{IndexMap, IndexSet};
use intern::string_key::StringKey;
use serde::{Deserialize, Serialize};

type FnvIndexMap<K, V> = IndexMap<K, V, FnvBuildHasher>;
type FnvIndexSet<T> = IndexSet<T, FnvBuildHasher>;

#[derive(Debug, Copy, Clone, Serialize, Deserialize, PartialEq)]
#[serde(deny_unknown_fields, rename_all = "lowercase")]
pub enum TypegenLanguage {
    Flow,
    TypeScript,
}

impl Default for TypegenLanguage {
    fn default() -> Self {
        Self::Flow
    }
}

#[derive(Debug, Serialize, Deserialize)]
#[serde(deny_unknown_fields, rename_all = "camelCase")]
pub struct TypegenConfig {
    /// The desired output language, "flow" or "typescript".
    #[serde(default)]
    pub language: TypegenLanguage,

    /// # For Flow type generation
    /// When set, enum values are imported from a module with this suffix.
    /// For example, an enum Foo and this property set to ".test" would be
    /// imported from "Foo.test".
    /// Note: an empty string is allowed and different from not setting the
    /// value, in the example above it would just import from "Foo".
    pub enum_module_suffix: Option<String>,

    /// # For Flow type generation
    /// Generate enum files using Flow Enums instead of string unions for the
    /// given GraphQL enum names.
    /// Enums with names that start with lowercase are invalid Flow Enum values
    /// and always generate legacy enums.
    #[serde(default)]
    pub flow_enums: FnvIndexSet<StringKey>,

    /// # For Flow type generation
    /// When set, generated input types will have the listed fields optional
    /// even if the schema defines them as required.
    #[serde(default)]
    pub optional_input_fields: Vec<StringKey>,

    /// # For Typescript type generation
    /// Whether to use the `import type` syntax introduced in Typescript
    /// version 3.8. This will prevent warnings from `importsNotUsedAsValues`.
    #[serde(default)]
    pub use_import_type_syntax: bool,

    /// This option controls whether or not a catch-all entry is added to enum type definitions
    /// for values that may be added in the future. Enabling this means you will have to update
    /// your application whenever the GraphQL server schema adds new enum values to prevent it
    /// from breaking.
    #[serde(default = "default_future_proofness")]
    pub future_proof_enums: bool,

    /// Whether to future proof union and interface types by including "%other" as a possible type.
    #[serde(default = "default_future_proofness")]
    pub future_proof_abstract_types: bool,

    /// For which types (unions or interfaces) to not write out all possible type names if future
    /// proof abstract types is set to false. Especially useful for interfaces or unions that may
    /// have a lot of concrete types, such as Node.
    #[serde(default)]
    pub exclude_from_typename_unions: Vec<StringKey>,

    /// A map from GraphQL scalar types to a custom JS type, example:
    /// { "Url": "String" }
    #[serde(default)]
    pub custom_scalar_types: FnvIndexMap<StringKey, StringKey>,

    /// Require all GraphQL scalar types mapping to be defined, will throw
    /// if a GraphQL scalar type doesn't have a JS type
    #[serde(default)]
    pub require_custom_scalar_types: bool,

    /// Work in progress new Flow type definitions
    #[serde(default)]
    pub flow_typegen: FlowTypegenConfig,

    /// This option enables emitting es modules artifacts.
    #[serde(default)]
    pub eager_es_modules: bool,
}

#[derive(Debug, Serialize, Deserialize, Clone, Copy)]
#[serde(deny_unknown_fields, tag = "phase")]
pub struct FlowTypegenConfig {
    pub phase: FlowTypegenPhase,
    #[serde(default)]
    pub rollout: Rollout,
}

impl Default for FlowTypegenConfig {
    fn default() -> Self {
        Self {
<<<<<<< HEAD
            phase: FlowTypegenPhase::Compat,
=======
            no_future_proof_enums: false,
            phase: FlowTypegenPhase::Final,
>>>>>>> 80e621f4
            rollout: Rollout::default(),
        }
    }
}

impl FlowTypegenConfig {
    /// Returns the FlowTypegenPhase based on the config. If a `Rollout` check
    /// is not passing, the previous phase is returned.
    pub fn phase(self, rollout_key: StringKey) -> FlowTypegenPhase {
        if self.rollout.check(rollout_key.lookup()) {
            self.phase
        } else {
            self.phase.previous()
        }
    }
}

#[derive(Debug, Serialize, Deserialize, Clone, Copy, PartialEq, Eq)]
pub enum FlowTypegenPhase {
    /// Final state
    Final,
    /// - remove $fragmentRefs for spreads
    /// - remove $refType from Frag$data
    /// - keep exporting old types for operations
    Compat,
}

impl FlowTypegenPhase {
    /// Returns the previous phase that should be used when the rollout
    /// percentage check for the current phase fails.
    fn previous(self) -> Self {
        use FlowTypegenPhase::*;
        match self {
            Final => Compat,
            Compat => Compat,
        }
    }
}

// Custom impl for Default to set future proofness to true when using Default::default().
impl Default for TypegenConfig {
    fn default() -> Self {
        Self {
            language: TypegenLanguage::default(),
            enum_module_suffix: None,
            optional_input_fields: vec![],
            use_import_type_syntax: false,
            future_proof_abstract_types: default_future_proofness(),
            future_proof_enums: default_future_proofness(),
            exclude_from_typename_unions: vec![],
            custom_scalar_types: FnvIndexMap::default(),
            flow_enums: FnvIndexSet::default(),
            require_custom_scalar_types: false,
            flow_typegen: FlowTypegenConfig::default(),
            eager_es_modules: false,
        }
    }
}

fn default_future_proofness() -> bool {
    true
}<|MERGE_RESOLUTION|>--- conflicted
+++ resolved
@@ -109,12 +109,7 @@
 impl Default for FlowTypegenConfig {
     fn default() -> Self {
         Self {
-<<<<<<< HEAD
-            phase: FlowTypegenPhase::Compat,
-=======
-            no_future_proof_enums: false,
             phase: FlowTypegenPhase::Final,
->>>>>>> 80e621f4
             rollout: Rollout::default(),
         }
     }
