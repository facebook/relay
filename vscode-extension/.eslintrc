--- conflicted
+++ resolved
@@ -17,11 +17,6 @@
     "import/prefer-default-export": "off",
     "no-await-in-loop": "off",
     "no-use-before-define": "off",
-<<<<<<< HEAD
-    "@typescript-eslint/no-use-before-define": ["error", {"functions": false}],
-    "no-restricted-syntax": "off"
-=======
     "@typescript-eslint/no-use-before-define": ["error", {"functions": false}]
->>>>>>> 39683411
   }
 }