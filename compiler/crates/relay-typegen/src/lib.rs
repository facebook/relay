--- conflicted
+++ resolved
@@ -37,20 +37,13 @@
     CLIENT_EXTENSION_DIRECTIVE_NAME, NO_INLINE_DIRECTIVE_NAME,
     RELAY_ACTOR_CHANGE_DIRECTIVE_FOR_CODEGEN, UPDATABLE_DIRECTIVE,
 };
-<<<<<<< HEAD
 use schema::{EnumID, Object, SDLSchema, ScalarID, Schema, Type, TypeReference, Union};
-use std::hash::Hash;
-use std::{fmt::Result as FmtResult, path::Path};
-use writer::{Prop, AST};
-=======
-use schema::{EnumID, SDLSchema, ScalarID, Schema, Type, TypeReference};
 use std::{fmt::Result as FmtResult, hash::Hash, path::Path};
 use typescript::TypeScriptPrinter;
 use writer::{
     ExactObject, GetterSetterPairProp, InexactObject, KeyValuePairProp, Prop, SpreadProp, Writer,
     AST,
 };
->>>>>>> b3f80726
 
 static REACT_RELAY_MULTI_ACTOR: &str = "react-relay/multi-actor";
 static RELAY_RUNTIME: &str = "relay-runtime";
@@ -949,7 +942,6 @@
 
         if type_fields_present_for_union {
             let mut typename_aliases = IndexSet::new();
-<<<<<<< HEAD
             for (concrete_type, selections) in &by_concrete_type {
                 let selection_names = selections
                     .iter()
@@ -966,23 +958,15 @@
                             })
                             .cloned()
                             .chain(selections.clone().into_iter()),
+                        self.should_sort_typegen_items,
                     )
                     .into_iter()
-=======
-            for (concrete_type, selections) in by_concrete_type {
-                types.push(
-                    group_refs(
-                        base_fields.values().cloned().chain(selections),
-                        self.should_sort_typegen_items,
-                    )
->>>>>>> b3f80726
                     .map(|selection| {
                         if selection.is_typename() {
                             typename_aliases.insert(selection.get_field_name_or_alias().expect(
                                 "Just checked this exists by checking that the field is typename",
                             ));
                         }
-<<<<<<< HEAD
                         self.make_prop(selection, unmasked, Some(*concrete_type), None)
                     })
                     .collect(),
@@ -1009,11 +993,6 @@
                             })
                         })
                         .collect(),
-=======
-                        self.make_prop(selection, unmasked, Some(concrete_type))
-                    })
-                    .collect(),
->>>>>>> b3f80726
                 );
             } else {
                 // It might be some other type than the listed concrete types. We try to
@@ -1054,14 +1033,15 @@
                                     value: possible_types_left
                                         .as_ref()
                                         .map(|types| {
-                                            AST::Union(
+                                            AST::Union(AstList::new(
                                                 types
                                                     .iter()
                                                     .map(|type_| {
                                                         AST::StringLiteral(type_.name.item)
                                                     })
                                                     .collect(),
-                                            )
+                                                self.should_sort_typegen_items,
+                                            ))
                                         })
                                         .unwrap_or(AST::OtherTypename),
                                 })
@@ -1088,7 +1068,6 @@
                     true,
                 );
             }
-<<<<<<< HEAD
         }
 
         let mut base_type_props = group_refs(
@@ -1097,6 +1076,7 @@
                 .chain(selection_map.values())
                 .filter(|selection| !type_fields_present_for_union || !selection.is_typename())
                 .cloned(),
+            self.should_sort_typegen_items,
         )
         .into_iter()
         .map(|mut selection| {
@@ -1132,9 +1112,9 @@
 
         let props_to_object = |props: Vec<Prop>| -> AST {
             if unmasked {
-                AST::InexactObject(props)
+                AST::InexactObject(InexactObject::new(props, self.should_sort_typegen_items))
             } else {
-                AST::ExactObject(props)
+                AST::ExactObject(ExactObject::new(props, self.should_sort_typegen_items))
             }
         };
 
@@ -1143,82 +1123,26 @@
             return props_to_object(base_type_props);
         }
 
-        if base_type_props_not_empty && self.writer.supports_exact_objects() {
-            return AST::Union(
+        if base_type_props_not_empty {
+            return AST::Union(AstList::new(
                 concrete_types
                     .into_iter()
-                    .map(|props| props_to_object(merge_props(props, base_type_props.clone())))
-                    .collect(),
-            );
-        }
-
-        let union_type = AST::Union(concrete_types.into_iter().map(props_to_object).collect());
-        if base_type_props_not_empty {
-            AST::Intersection(vec![union_type, props_to_object(base_type_props)])
-        } else {
-            union_type
-        }
-=======
-            let selection_map_values = group_refs(
-                hashmap_into_values(selection_map),
-                self.should_sort_typegen_items,
-            )
-            .map(|sel| {
-                if let TypeSelection::ScalarField(ref scalar_field) = sel {
-                    if sel.is_typename() {
-                        if let Some(type_condition) = scalar_field.concrete_type {
-                            let mut scalar_field = scalar_field.clone();
-                            scalar_field.conditional = false;
-                            return self.make_prop(
-                                TypeSelection::ScalarField(scalar_field),
-                                unmasked,
-                                Some(type_condition),
-                            );
-                        }
-                    }
-                } else if let TypeSelection::LinkedField(ref linked_field) = sel {
-                    if let Some(concrete_type) = linked_field.concrete_type {
-                        let mut linked_field = linked_field.clone();
-                        linked_field.concrete_type = None;
-                        return self.make_prop(
-                            TypeSelection::LinkedField(linked_field),
-                            unmasked,
-                            Some(concrete_type),
-                        );
-                    }
-                }
-
-                self.make_prop(sel, unmasked, None)
-            })
-            .collect();
-            types.push(selection_map_values);
-        }
-
-        AST::Union(AstList::new(
-            types
-                .into_iter()
-                .map(|mut props: Vec<Prop>| {
-                    if let Some(fragment_type_name) = fragment_type_name {
-                        props.push(Prop::KeyValuePair(KeyValuePairProp {
-                            key: *KEY_FRAGMENT_TYPE,
-                            optional: false,
-                            read_only: true,
-                            value: AST::FragmentReferenceType(fragment_type_name),
-                        }));
-                    }
-                    if unmasked {
-                        AST::InexactObject(InexactObject::new(
+                    .map(|props| {
+                        props_to_object(merge_props(
                             props,
+                            base_type_props.clone(),
                             self.should_sort_typegen_items,
                         ))
-                    } else {
-                        AST::ExactObject(ExactObject::new(props, self.should_sort_typegen_items))
-                    }
-                })
-                .collect(),
+                    })
+                    .collect(),
+                self.should_sort_typegen_items,
+            ));
+        }
+
+        AST::Union(AstList::new(
+            concrete_types.into_iter().map(props_to_object).collect(),
             self.should_sort_typegen_items,
         ))
->>>>>>> b3f80726
     }
 
     fn raw_response_selections_to_ast(
@@ -1438,14 +1362,15 @@
                         value: if let Some(concrete_type) = concrete_type {
                             AST::StringLiteral(self.schema.get_type_name(concrete_type))
                         } else if let Some(union_type) = union_type {
-                            AST::Union(
+                            AST::Union(AstList::new(
                                 union_type
                                     .members
                                     .iter()
                                     .map(|member| self.schema.object(*member))
                                     .map(|type_| AST::StringLiteral(type_.name.item))
                                     .collect(),
-                            )
+                                self.should_sort_typegen_items,
+                            ))
                         } else {
                             scalar_field.value
                         },
@@ -1717,17 +1642,12 @@
                     .map(|enum_value| enum_value.value)
                     .collect();
 
-<<<<<<< HEAD
-                if self.typegen_config.future_proof_enums {
-                    members.push(AST::StringLiteral(*FUTURE_ENUM_VALUE));
-=======
                 if self.should_sort_typegen_items {
                     members.sort();
                 }
 
-                if !self.typegen_config.flow_typegen.no_future_proof_enums {
+                if self.typegen_config.future_proof_enums {
                     members.push(*FUTURE_ENUM_VALUE);
->>>>>>> b3f80726
                 }
 
                 self.writer.write_export_type(
@@ -2391,7 +2311,11 @@
     }
 }
 
-fn merge_props(props: Vec<Prop>, other_props: Vec<Prop>) -> Vec<Prop> {
+fn merge_props(
+    props: Vec<Prop>,
+    other_props: Vec<Prop>,
+    should_sort_typegen_items: bool,
+) -> Vec<Prop> {
     let mut keyless_props = Vec::new();
     let mut props_map: IndexMap<_, _> = props
         .into_iter()
@@ -2410,7 +2334,7 @@
         if let Some(key) = prop.get_key() {
             props_map
                 .entry(key)
-                .and_modify(|p| merge_prop(p, prop.clone()))
+                .and_modify(|p| merge_prop(p, prop.clone(), should_sort_typegen_items))
                 .or_insert(prop);
         } else {
             keyless_props.push(prop);
@@ -2424,14 +2348,14 @@
     keyless_props
 }
 
-fn merge_prop(prop: &mut Prop, other_prop: Prop) {
+fn merge_prop(prop: &mut Prop, other_prop: Prop, should_sort_typegen_items: bool) {
     // Note that, since this is used from merge_props, which only calls this function
     // when get_key() return Some(), we know that _both_ prop and other_prop are
     // of the variant Prop::KeyValuePair.
     match prop {
         Prop::KeyValuePair(a) => match other_prop {
             Prop::KeyValuePair(b) => {
-                a.value.merge_with(b.value);
+                a.value.merge_with(b.value, should_sort_typegen_items);
             }
             _ => {}
         },
