--- conflicted
+++ resolved
@@ -136,8 +136,7 @@
         write!(&mut self.result, r#""%other""#)
     }
 
-<<<<<<< HEAD
-    fn write_and_wrap_union(&mut self, ast: &AST) -> Result {
+    fn write_and_wrap_union(&mut self, ast: &AST) -> FmtResult {
         match ast {
             AST::Union(members) if members.len() > 1 => {
                 write!(&mut self.result, "(")?;
@@ -152,10 +151,7 @@
         Ok(())
     }
 
-    fn write_union(&mut self, members: &[AST]) -> Result {
-=======
     fn write_union(&mut self, members: &[AST]) -> FmtResult {
->>>>>>> df9621ab
         let mut first = true;
         for member in members {
             if first {
@@ -168,8 +164,7 @@
         Ok(())
     }
 
-<<<<<<< HEAD
-    fn write_intersection(&mut self, members: &[AST]) -> Result {
+    fn write_intersection(&mut self, members: &[AST]) -> FmtResult {
         let mut first = true;
         for member in members {
             if first {
@@ -183,10 +178,7 @@
         Ok(())
     }
 
-    fn write_read_only_array(&mut self, of_type: &AST) -> Result {
-=======
     fn write_read_only_array(&mut self, of_type: &AST) -> FmtResult {
->>>>>>> df9621ab
         write!(&mut self.result, "ReadonlyArray<")?;
         self.write(of_type)?;
         write!(&mut self.result, ">")
@@ -224,44 +216,11 @@
         self.indentation += 1;
 
         for prop in props {
-<<<<<<< HEAD
-            if prop.key == *SPREAD_KEY {
-                continue;
-            }
-
-            self.write_indentation()?;
-            if prop.value.contains_other_typename() {
-                writeln!(
-                    &mut self.result,
-                    "// This will never be '%other', but we need some"
-                )?;
-                self.write_indentation()?;
-                writeln!(
-                    &mut self.result,
-                    "// value in case none of the concrete values match."
-                )?;
-                self.write_indentation()?;
-            }
-            if prop.read_only {
-                write!(&mut self.result, "readonly ")?;
-            }
-            write!(
-                &mut self.result,
-                "{}",
-                if prop.key == *KEY_FRAGMENT_REFS {
-                    format!("\" {}\"", *KEY_FRAGMENT_REFS).intern()
-                } else if prop.key == *KEY_REF_TYPE {
-                    format!("\" {}\"", *KEY_REF_TYPE).intern()
-                } else if prop.key == *KEY_DATA {
-                    format!("\" {}\"", *KEY_DATA).intern()
-                } else {
-                    prop.key
-=======
             match prop {
                 Prop::Spread(_) => continue,
                 Prop::KeyValuePair(key_value_pair) => {
                     self.write_indentation()?;
-                    if let AST::OtherTypename = key_value_pair.value {
+                    if key_value_pair.value.contains_other_typename() {
                         writeln!(
                             &mut self.result,
                             "// This will never be '%other', but we need some"
@@ -295,7 +254,6 @@
                     panic!(
                         "Getters and setters with different types are not implemented in typescript. See https://github.com/microsoft/TypeScript/issues/43662"
                     );
->>>>>>> df9621ab
                 }
             }
         }
@@ -397,18 +355,18 @@
     fn intersections() {
         assert_eq!(
             print_type(&AST::Intersection(vec![
-                AST::ExactObject(vec![Prop {
+                AST::ExactObject(vec![Prop::KeyValuePair(KeyValuePairProp {
                     key: "first".intern(),
                     optional: false,
                     read_only: false,
                     value: AST::String
-                }]),
-                AST::ExactObject(vec![Prop {
+                })]),
+                AST::ExactObject(vec![Prop::KeyValuePair(KeyValuePairProp {
                     key: "second".intern(),
                     optional: false,
                     read_only: false,
                     value: AST::Number
-                }]),
+                })]),
             ])),
             r"{
   first: string;
@@ -420,25 +378,25 @@
         assert_eq!(
             print_type(&AST::Intersection(vec![
                 AST::Union(vec![
-                    AST::ExactObject(vec![Prop {
+                    AST::ExactObject(vec![Prop::KeyValuePair(KeyValuePairProp {
                         key: "first".intern(),
                         optional: false,
                         read_only: false,
                         value: AST::String
-                    }]),
-                    AST::ExactObject(vec![Prop {
+                    })]),
+                    AST::ExactObject(vec![Prop::KeyValuePair(KeyValuePairProp {
                         key: "second".intern(),
                         optional: false,
                         read_only: false,
                         value: AST::Number
-                    }]),
+                    })]),
                 ]),
-                AST::ExactObject(vec![Prop {
+                AST::ExactObject(vec![Prop::KeyValuePair(KeyValuePairProp {
                     key: "third".intern(),
                     optional: false,
                     read_only: false,
                     value: AST::Number
-                }]),
+                })]),
             ],)),
             r"({
   first: string;
