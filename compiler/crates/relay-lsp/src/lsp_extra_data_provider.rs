/*
 * Copyright (c) Meta Platforms, Inc. and affiliates.
 *
 * This source code is licensed under the MIT license found in the
 * LICENSE file in the root directory of this source tree.
 */

use serde::{Deserialize, Serialize};

#[derive(Deserialize, Serialize)]
pub struct FieldDefinitionSourceInfo {
    pub file_path: String,
    pub line_number: u64,
    pub is_local: bool,
}

pub struct FieldSchemaInfo {
    pub name: String,
    pub is_extension: bool,
}

/// Interface for the LSP server to handle external data sources
pub trait LSPExtraDataProvider: Send + Sync {
    fn fetch_query_stats(&self, search_token: &str) -> Vec<String>;
    fn resolve_field_definition(
        &self,
        project_name: String,
        parent_type: String,
        field_info: Option<FieldSchemaInfo>,
    ) -> Result<Option<FieldDefinitionSourceInfo>, String>;
}

pub struct DummyExtraDataProvider {}

impl DummyExtraDataProvider {
    pub fn new() -> DummyExtraDataProvider {
        DummyExtraDataProvider {}
    }
}

<<<<<<< HEAD
=======
impl Default for DummyExtraDataProvider {
    fn default() -> Self {
        Self::new()
    }
}

>>>>>>> abae8d71
impl LSPExtraDataProvider for DummyExtraDataProvider {
    fn fetch_query_stats(&self, _search_token: &str) -> Vec<String> {
        vec![]
    }

    fn resolve_field_definition(
        &self,
        _project_name: String,
        _parent_type: String,
        _field_info: Option<FieldSchemaInfo>,
    ) -> Result<Option<FieldDefinitionSourceInfo>, String> {
        Ok(None)
    }
}<|MERGE_RESOLUTION|>--- conflicted
+++ resolved
@@ -38,15 +38,12 @@
     }
 }
 
-<<<<<<< HEAD
-=======
 impl Default for DummyExtraDataProvider {
     fn default() -> Self {
         Self::new()
     }
 }
 
->>>>>>> abae8d71
 impl LSPExtraDataProvider for DummyExtraDataProvider {
     fn fetch_query_stats(&self, _search_token: &str) -> Vec<String> {
         vec![]
