--- conflicted
+++ resolved
@@ -37,12 +37,7 @@
     CHILDREN_CAN_BUBBLE_METADATA_KEY, CLIENT_EXTENSION_DIRECTIVE_NAME,
     RELAY_ACTOR_CHANGE_DIRECTIVE_FOR_CODEGEN, UPDATABLE_DIRECTIVE,
 };
-<<<<<<< HEAD
 use schema::{EnumID, Object, SDLSchema, ScalarID, Schema, Type, TypeReference, Union};
-use serde::{Deserialize, Serialize};
-=======
-use schema::{EnumID, SDLSchema, ScalarID, Schema, Type, TypeReference};
->>>>>>> df9621ab
 use std::hash::Hash;
 use std::{fmt::Result as FmtResult, path::Path};
 use writer::{Prop, AST};
@@ -235,11 +230,7 @@
         self.writer.into_string()
     }
 
-<<<<<<< HEAD
-    fn generate_operation_type(
-=======
     fn write_operation_type_exports_section(
->>>>>>> df9621ab
         &mut self,
         typegen_operation: &OperationDefinition,
         normalization_operation: &OperationDefinition,
@@ -501,7 +492,7 @@
         let unmasked = RelayDirective::is_unmasked_fragment_definition(fragment_definition);
 
         let base_type = self.selections_to_ast(
-            Some(node.type_condition),
+            Some(fragment_definition.type_condition),
             selections.into_iter(),
             unmasked,
             if unmasked { None } else { Some(fragment_name) },
@@ -554,13 +545,6 @@
             }
         }
 
-<<<<<<< HEAD
-        self.writer.write_export_type(data_type, &type_)?;
-        self.writer
-            .write_export_type(data_type_name, &AST::RawType(data_type))?;
-        self.writer
-            .write_export_type(format!("{}$key", node.name.item).intern(), &ref_type)?;
-=======
         if !is_assignable_fragment {
             match self.flow_typegen_phase {
                 FlowTypegenPhase::Compat => {
@@ -577,7 +561,6 @@
             self.writer
                 .write_export_type(&format!("{}$key", fragment_definition.name.item), &ref_type)?;
         }
->>>>>>> df9621ab
 
         Ok(())
     }
@@ -656,6 +639,7 @@
 
         type_selections.push(TypeSelection::ScalarField(TypeSelectionScalarField {
             field_name_or_alias: key,
+            schema_name: Some(field_name),
             special_field: None,
             value: AST::ReturnTypeOfFunctionWithName(local_resolver_name),
             conditional: false,
@@ -672,6 +656,7 @@
             let name = module_metadata.fragment_name;
             type_selections.push(TypeSelection::ScalarField(TypeSelectionScalarField {
                 field_name_or_alias: *FRAGMENT_PROP_NAME,
+                schema_name: None,
                 special_field: None,
                 value: AST::Nullable(Box::new(AST::String)),
                 conditional: false,
@@ -679,6 +664,7 @@
             }));
             type_selections.push(TypeSelection::ScalarField(TypeSelectionScalarField {
                 field_name_or_alias: *MODULE_COMPONENT,
+                schema_name: None,
                 special_field: None,
                 value: AST::Nullable(Box::new(AST::String)),
                 conditional: false,
@@ -733,30 +719,21 @@
         };
 
         let linked_field_selections = self.visit_selections(&linked_field.selections);
-<<<<<<< HEAD
-        type_selections.push(TypeSelection {
-            key,
-            schema_name: Some(schema_name),
-            node_type: None,
-            value: Some(AST::Nullable(Box::new(AST::ActorChangePoint(Box::new(
-                self.selections_to_ast(
-                    Some(field.type_.inner()),
-                    linked_field_selections.into_iter(),
-                    false,
-                    None,
-                ),
-            ))))),
-=======
         type_selections.push(TypeSelection::ScalarField(TypeSelectionScalarField {
             field_name_or_alias: key,
+            schema_name: Some(schema_name),
             special_field: ScalarFieldSpecialSchemaField::from_schema_name(
                 schema_name,
                 self.schema_config,
             ),
             value: AST::Nullable(Box::new(AST::ActorChangePoint(Box::new(
-                self.selections_to_babel(linked_field_selections.into_iter(), false, None),
+                self.selections_to_ast(
+                    inline_fragment.type_condition,
+                    linked_field_selections.into_iter(),
+                    false,
+                    None,
+                ),
             )))),
->>>>>>> df9621ab
             conditional: false,
             concrete_type: None,
         }));
@@ -779,20 +756,10 @@
         }
 
         if let Some(module_metadata) = ModuleMetadata::find(&inline_fragment.directives) {
-<<<<<<< HEAD
-            let directive_arg_name = module_metadata.fragment_name;
-            if !self.match_fields.contains_key(&directive_arg_name) {
-                let match_field = self.raw_response_selections_to_ast(
-                    selections
-                        .iter()
-                        .filter(|sel| sel.schema_name != Some(*JS_FIELD_NAME))
-                        .cloned(),
-=======
             let fragment_name = module_metadata.fragment_name;
             if !self.match_fields.contains_key(&fragment_name) {
-                let match_field = self.raw_response_selections_to_babel(
+                let match_field = self.raw_response_selections_to_ast(
                     selections.iter().filter(|sel| !sel.is_js_field()).cloned(),
->>>>>>> df9621ab
                     None,
                 );
                 self.match_fields.insert(fragment_name, match_field);
@@ -838,6 +805,7 @@
 
         type_selections.push(TypeSelection::LinkedField(TypeSelectionLinkedField {
             field_name_or_alias: key,
+            schema_name: Some(schema_name),
             node_type,
             node_selections: selections_to_map(selections.into_iter(), true),
             conditional: false,
@@ -861,6 +829,7 @@
             apply_required_directive_nullability(&field.type_, &scalar_field.directives);
         type_selections.push(TypeSelection::ScalarField(TypeSelectionScalarField {
             field_name_or_alias: key,
+            schema_name: Some(schema_name),
             special_field: ScalarFieldSpecialSchemaField::from_schema_name(
                 schema_name,
                 self.schema_config,
@@ -891,30 +860,13 @@
         let mut by_concrete_type: IndexMap<Type, Vec<TypeSelection>> = Default::default();
 
         for selection in selections {
-<<<<<<< HEAD
-            // If the concrete type matches the node type, we can add this to the base fields
-            // and fragments instead.
-            let concrete_type = match (node_type, selection.concrete_type) {
-                (Some(node_type), Some(concrete_type)) => {
-                    if node_type.eq(&concrete_type) {
-                        None
-                    } else {
-                        Some(concrete_type)
-                    }
-                }
-                (None, Some(concrete_type)) => Some(concrete_type),
-                _ => None,
-            };
-            if let Some(concrete_type) = concrete_type {
-=======
             if let Some(concrete_type) = selection.get_enclosing_concrete_type() {
->>>>>>> df9621ab
                 by_concrete_type
                     .entry(concrete_type)
                     .or_insert_with(Vec::new)
                     .push(selection);
-            } else if let Some(ref_name) = selection.ref_ {
-                base_fragments.insert(ref_name, selection);
+            } else if let TypeSelection::InlineFragment(inline_fragment) = &selection {
+                base_fragments.insert(inline_fragment.fragment_name, selection);
             } else {
                 let key = selection.get_string_key();
                 let key = TypeSelectionKey {
@@ -950,8 +902,9 @@
             .filter_map(|(concrete_type, selections)| {
                 if only_selects_fragments(&selections) {
                     for selection in selections {
-                        // Note that only_selects_fragments ensures that ref_.is_some().
-                        base_fragments.insert(selection.ref_.unwrap(), selection.clone());
+                        // Note that only_selects_fragments ensures that get_fragment_name returns Some().
+                        base_fragments
+                            .insert(selection.get_fragment_name().unwrap(), selection.clone());
                     }
 
                     None
@@ -968,11 +921,10 @@
 
         if type_fields_present_for_union {
             let mut typename_aliases = IndexSet::new();
-<<<<<<< HEAD
             for (concrete_type, selections) in &by_concrete_type {
                 let selection_names = selections
                     .iter()
-                    .map(|selection| selection.schema_name)
+                    .map(|selection| selection.get_schema_name())
                     .collect::<Vec<_>>();
 
                 concrete_types.push(
@@ -981,7 +933,7 @@
                             .iter()
                             .map(|(_, v)| v)
                             .filter(|v| {
-                                v.is_typename() && !selection_names.contains(&v.schema_name)
+                                v.is_typename() && !selection_names.contains(&v.get_schema_name())
                             })
                             .cloned()
                             .chain(selections.clone().into_iter()),
@@ -989,7 +941,9 @@
                     .into_iter()
                     .map(|selection| {
                         if selection.is_typename() {
-                            typename_aliases.insert(selection.key);
+                            typename_aliases.insert(selection.get_field_name_or_alias().expect(
+                                "Just checked this exists by checking that the field is typename",
+                            ));
                         }
                         self.make_prop(selection, unmasked, Some(*concrete_type), None)
                     })
@@ -998,27 +952,16 @@
             }
 
             if self.typegen_config.future_proof_abstract_types {
-                // concrete_types.push(AST::OtherTypename);
                 concrete_types.push(
                     typename_aliases
                         .iter()
-                        .map(|typename_alias| Prop {
-                            key: *typename_alias,
-                            read_only: true,
-                            optional: false,
-                            value: AST::OtherTypename,
-=======
-            for (concrete_type, selections) in by_concrete_type {
-                types.push(
-                    group_refs(base_fields.values().cloned().chain(selections))
-                        .map(|selection| {
-                            if selection.is_typename() {
-                                typename_aliases.insert(selection.get_field_name_or_alias().expect(
-                                "Just checked this exists by checking that the field is typename",
-                            ));
-                            }
-                            self.make_prop(selection, unmasked, Some(concrete_type))
->>>>>>> df9621ab
+                        .map(|typename_alias| {
+                            Prop::KeyValuePair(KeyValuePairProp {
+                                key: *typename_alias,
+                                read_only: true,
+                                optional: false,
+                                value: AST::OtherTypename,
+                            })
                         })
                         .collect(),
                 );
@@ -1034,7 +977,9 @@
                         Some(
                             possible_types
                                 .into_iter()
-                                .filter(|possible_type| !types_seen.contains(&possible_type.name))
+                                .filter(|possible_type| {
+                                    !types_seen.contains(&possible_type.name.item)
+                                })
                                 .collect(),
                         )
                     } else {
@@ -1051,21 +996,25 @@
                     concrete_types.push(
                         typename_aliases
                             .iter()
-                            .map(|typename_alias| Prop {
-                                key: *typename_alias,
-                                read_only: true,
-                                optional: false,
-                                value: possible_types_left
-                                    .as_ref()
-                                    .map(|types| {
-                                        AST::Union(
-                                            types
-                                                .iter()
-                                                .map(|type_| AST::StringLiteral(type_.name))
-                                                .collect(),
-                                        )
-                                    })
-                                    .unwrap_or(AST::OtherTypename),
+                            .map(|typename_alias| {
+                                Prop::KeyValuePair(KeyValuePairProp {
+                                    key: *typename_alias,
+                                    read_only: true,
+                                    optional: false,
+                                    value: possible_types_left
+                                        .as_ref()
+                                        .map(|types| {
+                                            AST::Union(
+                                                types
+                                                    .iter()
+                                                    .map(|type_| {
+                                                        AST::StringLiteral(type_.name.item)
+                                                    })
+                                                    .collect(),
+                                            )
+                                        })
+                                        .unwrap_or(AST::OtherTypename),
+                                })
                             })
                             .collect(),
                     );
@@ -1073,42 +1022,15 @@
             }
         }
 
-<<<<<<< HEAD
         let mut selection_map = selections_to_map(hashmap_into_values(base_fields), false);
         if !type_fields_present_for_union {
             for concrete_type_selections in by_concrete_type.values() {
-                selection_map = merge_selections(
-                    selection_map,
+                merge_selections(
+                    &mut selection_map,
                     selections_to_map(
                         concrete_type_selections.into_iter().map(|sel| {
                             let mut sel = sel.clone();
-                            sel.conditional = true;
-=======
-            // It might be some other type then the listed concrete types. Ideally, we
-            // would set the type to diff(string, set of listed concrete types), but
-            // this doesn't exist in Flow at the time.
-            types.push(
-                typename_aliases
-                    .iter()
-                    .map(|typename_alias| {
-                        Prop::KeyValuePair(KeyValuePairProp {
-                            key: *typename_alias,
-                            read_only: true,
-                            optional: false,
-                            value: AST::OtherTypename,
-                        })
-                    })
-                    .collect(),
-            );
-        } else {
-            let mut selection_map = selections_to_map(hashmap_into_values(base_fields), false);
-            for concrete_type_selections in hashmap_into_values(by_concrete_type) {
-                merge_selections(
-                    &mut selection_map,
-                    selections_to_map(
-                        concrete_type_selections.into_iter().map(|mut sel| {
                             sel.set_conditional(true);
->>>>>>> df9621ab
                             sel
                         }),
                         false,
@@ -1116,7 +1038,6 @@
                     true,
                 );
             }
-<<<<<<< HEAD
         }
 
         let mut base_type_props = group_refs(
@@ -1125,73 +1046,19 @@
                 .chain(selection_map.values())
                 .filter(|selection| !type_fields_present_for_union || !selection.is_typename())
                 .cloned(),
-=======
-            let selection_map_values = group_refs(hashmap_into_values(selection_map))
-                .map(|sel| {
-                    if let TypeSelection::ScalarField(ref scalar_field) = sel {
-                        if sel.is_typename() {
-                            if let Some(type_condition) = scalar_field.concrete_type {
-                                let mut scalar_field = scalar_field.clone();
-                                scalar_field.conditional = false;
-                                return self.make_prop(
-                                    TypeSelection::ScalarField(scalar_field),
-                                    unmasked,
-                                    Some(type_condition),
-                                );
-                            }
-                        }
-                    } else if let TypeSelection::LinkedField(ref linked_field) = sel {
-                        if let Some(concrete_type) = linked_field.concrete_type {
-                            let mut linked_field = linked_field.clone();
-                            linked_field.concrete_type = None;
-                            return self.make_prop(
-                                TypeSelection::LinkedField(linked_field),
-                                unmasked,
-                                Some(concrete_type),
-                            );
-                        }
-                    }
-
-                    self.make_prop(sel, unmasked, None)
-                })
-                .collect();
-            types.push(selection_map_values);
-        }
-
-        AST::Union(
-            types
-                .into_iter()
-                .map(|mut props: Vec<Prop>| {
-                    if let Some(fragment_type_name) = fragment_type_name {
-                        props.push(Prop::KeyValuePair(KeyValuePairProp {
-                            key: *KEY_FRAGMENT_TYPE,
-                            optional: false,
-                            read_only: true,
-                            value: AST::FragmentReferenceType(fragment_type_name),
-                        }));
-                    }
-                    if unmasked {
-                        AST::InexactObject(props)
-                    } else {
-                        AST::ExactObject(props)
-                    }
-                })
-                .collect(),
->>>>>>> df9621ab
         )
         .into_iter()
-        .map(|selection| {
+        .map(|mut selection| {
+            let concrete_type = selection.get_enclosing_concrete_type();
             if selection.is_typename()
-                && (selection.concrete_type.is_some()
-                    || matches!(node_type, Some(type_) if type_.is_union()))
+                && (concrete_type.is_some() || matches!(node_type, Some(type_) if type_.is_union()))
             {
+                selection.set_conditional(false);
+
                 self.make_prop(
-                    TypeSelection {
-                        conditional: false,
-                        ..selection
-                    },
+                    selection,
                     unmasked,
-                    selection.concrete_type,
+                    concrete_type,
                     match node_type {
                         Some(Type::Union(union)) => Some(self.schema.union(union)),
                         _ => None,
@@ -1204,12 +1071,12 @@
         .collect::<Vec<_>>();
 
         if let Some(fragment_type_name) = fragment_type_name {
-            base_type_props.push(Prop {
-                key: *KEY_REF_TYPE,
+            base_type_props.push(Prop::KeyValuePair(KeyValuePairProp {
+                key: *KEY_FRAGMENT_TYPE,
                 optional: false,
                 read_only: true,
                 value: AST::FragmentReferenceType(fragment_type_name),
-            });
+            }));
         }
 
         let props_to_object = |props: Vec<Prop>| -> AST {
@@ -1344,39 +1211,6 @@
         concrete_type: Option<Type>,
         union_type: Option<&Union>,
     ) -> Prop {
-<<<<<<< HEAD
-        let TypeSelection {
-            key,
-            schema_name,
-            value,
-            conditional,
-            node_type,
-            node_selections,
-            ..
-        } = type_selection;
-        let value = if let Some(node_type) = node_type {
-            let object_props = self.selections_to_ast(
-                Some(node_type.inner()),
-                hashmap_into_values(node_selections.unwrap()).into_iter(),
-                unmasked,
-                None,
-            );
-            self.transform_scalar_type(&node_type, Some(object_props))
-        } else if schema_name == Some(*KEY_TYPENAME) {
-            if let Some(concrete_type) = concrete_type {
-                AST::StringLiteral(self.schema.get_type_name(concrete_type))
-            } else if let Some(union_type) = union_type {
-                AST::Union(
-                    union_type
-                        .members
-                        .iter()
-                        .map(|member| self.schema.object(*member))
-                        .map(|type_| AST::StringLiteral(type_.name))
-                        .collect(),
-                )
-            } else {
-                value.unwrap()
-=======
         let optional = type_selection.is_conditional();
         if self.is_updatable_operation && optional {
             panic!(
@@ -1396,8 +1230,12 @@
                     let (just_fragments, no_fragments) =
                         extract_fragments(linked_field.node_selections);
 
-                    let getter_object_props =
-                        self.selections_to_babel(no_fragments.into_iter(), unmasked, None);
+                    let getter_object_props = self.selections_to_ast(
+                        Some(linked_field.node_type.inner()),
+                        no_fragments.into_iter(),
+                        unmasked,
+                        None,
+                    );
                     let getter_return_value = self
                         .transform_scalar_type(&linked_field.node_type, Some(getter_object_props));
 
@@ -1435,7 +1273,8 @@
                         setter_parameter,
                     })
                 } else {
-                    let object_props = self.selections_to_babel(
+                    let object_props = self.selections_to_ast(
+                        Some(linked_field.node_type.inner()),
                         hashmap_into_values(linked_field.node_selections),
                         unmasked,
                         None,
@@ -1450,25 +1289,28 @@
                         read_only: true,
                     })
                 }
->>>>>>> df9621ab
             }
             TypeSelection::ScalarField(scalar_field) => {
                 if scalar_field.special_field == Some(ScalarFieldSpecialSchemaField::TypeName) {
-                    if let Some(concrete_type) = concrete_type {
-                        Prop::KeyValuePair(KeyValuePairProp {
-                            key: scalar_field.field_name_or_alias,
-                            value: AST::StringLiteral(self.schema.get_type_name(concrete_type)),
-                            optional,
-                            read_only: true,
-                        })
-                    } else {
-                        Prop::KeyValuePair(KeyValuePairProp {
-                            key: scalar_field.field_name_or_alias,
-                            value: scalar_field.value,
-                            optional,
-                            read_only: true,
-                        })
-                    }
+                    Prop::KeyValuePair(KeyValuePairProp {
+                        key: scalar_field.field_name_or_alias,
+                        value: if let Some(concrete_type) = concrete_type {
+                            AST::StringLiteral(self.schema.get_type_name(concrete_type))
+                        } else if let Some(union_type) = union_type {
+                            AST::Union(
+                                union_type
+                                    .members
+                                    .iter()
+                                    .map(|member| self.schema.object(*member))
+                                    .map(|type_| AST::StringLiteral(type_.name.item))
+                                    .collect(),
+                            )
+                        } else {
+                            scalar_field.value
+                        },
+                        optional,
+                        read_only: true,
+                    })
                 } else {
                     Prop::KeyValuePair(KeyValuePairProp {
                         key: scalar_field.field_name_or_alias,
@@ -1493,47 +1335,6 @@
         type_selection: TypeSelection,
         concrete_type: Option<Type>,
     ) -> Prop {
-<<<<<<< HEAD
-        let TypeSelection {
-            key,
-            schema_name,
-            value,
-            conditional,
-            node_type,
-            node_selections,
-            document_name,
-            ..
-        } = type_selection;
-
-        if document_name.is_some() {
-            return Prop {
-                key: *SPREAD_KEY,
-                value: AST::Identifier(key),
-                read_only: false,
-                optional: false,
-            };
-        }
-
-        let value = if let Some(node_type) = node_type {
-            let inner_concrete_type = if node_type.is_list()
-                || node_type.is_non_null()
-                || node_type.inner().is_abstract_type()
-            {
-                None
-            } else {
-                Some(node_type.inner())
-            };
-            let object_props = self.raw_response_selections_to_ast(
-                hashmap_into_values(node_selections.unwrap()),
-                inner_concrete_type,
-            );
-            self.transform_scalar_type(&node_type, Some(object_props))
-        } else if schema_name == Some(*KEY_TYPENAME) {
-            if let Some(concrete_type) = concrete_type {
-                AST::StringLiteral(self.schema.get_type_name(concrete_type))
-            } else {
-                value.unwrap()
-=======
         let optional = type_selection.is_conditional();
         match type_selection {
             TypeSelection::ModuleDirective(module_directive) => Prop::Spread(SpreadProp {
@@ -1549,7 +1350,7 @@
                 } else {
                     Some(node_type.inner())
                 };
-                let object_props = self.raw_response_selections_to_babel(
+                let object_props = self.raw_response_selections_to_ast(
                     hashmap_into_values(linked_field.node_selections),
                     inner_concrete_type,
                 );
@@ -1559,7 +1360,6 @@
                     read_only: true,
                     optional,
                 })
->>>>>>> df9621ab
             }
             TypeSelection::ScalarField(scalar_field) => {
                 if scalar_field.special_field == Some(ScalarFieldSpecialSchemaField::TypeName) {
@@ -1775,17 +1575,11 @@
                     .iter()
                     .map(|enum_value| AST::StringLiteral(enum_value.value))
                     .collect();
-<<<<<<< HEAD
+
                 if self.typegen_config.future_proof_enums {
                     members.push(AST::StringLiteral(*FUTURE_ENUM_VALUE));
                 }
-=======
-
-                if !self.typegen_config.flow_typegen.no_future_proof_enums {
-                    members.push(AST::StringLiteral(*FUTURE_ENUM_VALUE));
-                }
-
->>>>>>> df9621ab
+
                 self.writer
                     .write_export_type(enum_type.name.lookup(), &AST::Union(members))?;
             }
@@ -1844,7 +1638,7 @@
             match input_object_type {
                 GeneratedInputObject::Resolved(input_object_type) => {
                     self.writer
-                        .write_export_type(type_identifier.lookup(), input_object_type)?;
+                        .write_export_type(type_identifier.lookup(), &input_object_type)?;
                 }
                 GeneratedInputObject::Pending => panic!("expected a resolved type here"),
             }
@@ -2212,6 +2006,26 @@
         }
     }
 
+    fn is_fragment(&self) -> bool {
+        matches!(
+            self,
+            TypeSelection::ModuleDirective(_)
+                | TypeSelection::InlineFragment(_)
+                | TypeSelection::FragmentSpread(_)
+        )
+    }
+
+    fn get_fragment_name(&self) -> Option<StringKey> {
+        match self {
+            TypeSelection::ModuleDirective(module_directive) => {
+                Some(module_directive.fragment_name)
+            }
+            TypeSelection::InlineFragment(inline_fragment) => Some(inline_fragment.fragment_name),
+            TypeSelection::FragmentSpread(fragment_spread) => Some(fragment_spread.fragment_name),
+            _ => None,
+        }
+    }
+
     fn is_typename(&self) -> bool {
         matches!(
             self,
@@ -2240,6 +2054,14 @@
         }
     }
 
+    fn get_schema_name(&self) -> Option<StringKey> {
+        match self {
+            TypeSelection::LinkedField(l) => l.schema_name,
+            TypeSelection::ScalarField(s) => s.schema_name,
+            _ => None,
+        }
+    }
+
     fn get_string_key(&self) -> StringKey {
         match self {
             TypeSelection::LinkedField(l) => l.field_name_or_alias,
@@ -2263,6 +2085,7 @@
 #[derive(Debug, Clone)]
 struct TypeSelectionLinkedField {
     field_name_or_alias: StringKey,
+    schema_name: Option<StringKey>,
     node_type: TypeReference,
     node_selections: TypeSelectionMap,
     conditional: bool,
@@ -2272,6 +2095,7 @@
 #[derive(Debug, Clone)]
 struct TypeSelectionScalarField {
     field_name_or_alias: StringKey,
+    schema_name: Option<StringKey>,
     special_field: Option<ScalarFieldSpecialSchemaField>,
     value: AST,
     conditional: bool,
@@ -2313,10 +2137,6 @@
         } else {
             None
         }
-    }
-
-    fn is_fragment(&self) -> bool {
-        self.ref_.is_some()
     }
 }
 
@@ -2438,6 +2258,7 @@
         if let Some(refs) = fragment_spreads.take() {
             return Some(TypeSelection::ScalarField(TypeSelectionScalarField {
                 field_name_or_alias: *KEY_FRAGMENT_SPREADS,
+                schema_name: None,
                 value: AST::FragmentReference(refs),
                 special_field: None,
                 conditional: false,
