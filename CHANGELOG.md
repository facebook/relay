--- conflicted
+++ resolved
@@ -1,6 +1,7 @@
 ## master
 
-<<<<<<< HEAD
+* Added `this.props.relay.pendingVariables` to the wrapped component which can be used to access variables from in-flight queries and e.g. display component specific loading spinners.
+
 ## 0.9.0 (May 26, 2016)
 
 * Relay is now built with Babel 6.
@@ -40,9 +41,6 @@
   `shouldComponentUpdate: () => boolean` function. If specified, this function
   *always* overrides the default implementation (ie. there is no fall-through to
   the default).
-=======
-* Added `this.props.relay.pendingVariables` to the wrapped component which can be used to access variables from in-flight queries and e.g. display component specific loading spinners.
->>>>>>> 2124e97e
 
 ## 0.8.1 (April 27, 2016)
 
