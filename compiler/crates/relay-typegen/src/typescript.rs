/*
 * Copyright (c) Facebook, Inc. and its affiliates.
 *
 * This source code is licensed under the MIT license found in the
 * LICENSE file in the root directory of this source tree.
 */

use crate::writer::{Prop, Writer, AST, SPREAD_KEY};
use crate::TypegenConfig;
use crate::{KEY_DATA, KEY_FRAGMENT_REFS, KEY_REF_TYPE};
use interner::{Intern, StringKey};
use itertools::Itertools;
use std::fmt::{Result, Write};

pub struct TypeScriptPrinter {
    result: String,
    use_import_type_syntax: bool,
    indentation: usize,
}

impl Writer for TypeScriptPrinter {
    fn into_string(self: Box<Self>) -> String {
        self.result
    }

    fn get_runtime_fragment_import(&self) -> StringKey {
        "FragmentRefs".intern()
    }

<<<<<<< HEAD
    fn supports_exact_objects(&self) -> bool {
        false
    }

    fn write(&mut self, writer: &mut dyn Write, ast: &AST) -> Result {
        match ast {
            AST::Any => write!(writer, "any"),
            AST::String => write!(writer, "string"),
            AST::StringLiteral(literal) => self.write_string_literal(writer, *literal),
            AST::OtherTypename => self.write_other_string(writer),
            AST::Number => write!(writer, "number"),
            AST::Boolean => write!(writer, "boolean"),
            AST::Identifier(identifier) => write!(writer, "{}", identifier),
            AST::RawType(raw) => write!(writer, "{}", raw),
            AST::Union(members) => self.write_union(writer, members),
            AST::Intersection(members) => self.write_intersection(writer, members),
            AST::ReadOnlyArray(of_type) => self.write_read_only_array(writer, of_type),
            AST::Nullable(of_type) => self.write_nullable(writer, of_type),
            AST::ExactObject(props) => self.write_object(writer, props, true),
            AST::InexactObject(props) => self.write_object(writer, props, false),
=======
    fn write(&mut self, ast: &AST) -> Result {
        match ast {
            AST::Any => write!(&mut self.result, "any"),
            AST::String => write!(&mut self.result, "string"),
            AST::StringLiteral(literal) => self.write_string_literal(*literal),
            AST::OtherTypename => self.write_other_string(),
            AST::Number => write!(&mut self.result, "number"),
            AST::Boolean => write!(&mut self.result, "boolean"),
            AST::Identifier(identifier) => write!(&mut self.result, "{}", identifier),
            AST::RawType(raw) => write!(&mut self.result, "{}", raw),
            AST::Union(members) => self.write_union(members),
            AST::ReadOnlyArray(of_type) => self.write_read_only_array(of_type),
            AST::Nullable(of_type) => self.write_nullable(of_type),
            AST::ExactObject(props) => self.write_object(props),
            AST::InexactObject(props) => self.write_object(props),
>>>>>>> 248b0fcf
            AST::Local3DPayload(document_name, selections) => {
                self.write_local_3d_payload(*document_name, selections)
            }
            AST::FragmentReference(fragments) => self.write_fragment_references(fragments),
            AST::FragmentReferenceType(fragment) => self.write_fragment_references_type(*fragment),
            AST::FunctionReturnType(function_name) => {
                self.write_function_return_type(*function_name)
            }
            AST::ActorChangePoint(_) => panic!("Not supported yet"),
        }
    }

    fn write_export_type(&mut self, name: StringKey, value: &AST) -> Result {
        write!(&mut self.result, "export type {} = ", name)?;
        self.write(value)?;
        writeln!(&mut self.result, ";")
    }

    fn write_import_module_default(&mut self, name: StringKey, from: StringKey) -> Result {
        writeln!(&mut self.result, "import {} from \"{}\";", name, from)
    }

    fn write_import_type(&mut self, types: &[StringKey], from: StringKey) -> Result {
        writeln!(
            &mut self.result,
            "import {}{{ {} }} from \"{}\";",
            if self.use_import_type_syntax {
                "type "
            } else {
                ""
            },
            types.iter().format(", "),
            from
        )
    }

    // In TypeScript, we don't need to import "any" fragment types, these are unused.
    fn write_any_type_definition(&mut self, _name: StringKey) -> Result {
        Ok(())
    }

    // In TypeScript, we don't export & import fragments. We just use the generic FragmentRefs type instead.
    fn write_import_fragment_type(&mut self, _types: &[StringKey], _from: StringKey) -> Result {
        Ok(())
    }

    fn write_export_fragment_type(
        &mut self,
        _old_name: StringKey,
        _other_old_name: StringKey,
        _new_name: StringKey,
    ) -> Result {
        Ok(())
    }

    fn write_export_fragment_types(
        &mut self,
        _fragment_type_name_1: StringKey,
        _fragment_type_name_2: StringKey,
    ) -> Result {
        Ok(())
    }
}

impl TypeScriptPrinter {
    pub fn new(config: &TypegenConfig) -> Self {
        Self {
            result: String::new(),
            indentation: 0,
            use_import_type_syntax: config.use_import_type_syntax,
        }
    }

    fn write_indentation(&mut self) -> Result {
        self.result.write_str(&"  ".repeat(self.indentation))
    }

    fn write_string_literal(&mut self, literal: StringKey) -> Result {
        write!(&mut self.result, "\"{}\"", literal)
    }

    fn write_other_string(&mut self) -> Result {
        write!(&mut self.result, r#""%other""#)
    }

<<<<<<< HEAD
    fn write_and_wrap_union(&mut self, writer: &mut dyn Write, ast: &AST) -> Result {
        match ast {
            AST::Union(members) if members.len() > 1 => {
                write!(writer, "(")?;
                self.write_union(writer, members)?;
                write!(writer, ")")?;
            }
            _ => {
                self.write(writer, ast)?;
            }
        }

        Ok(())
    }

    fn write_union(&mut self, writer: &mut dyn Write, members: &[AST]) -> Result {
=======
    fn write_union(&mut self, members: &[AST]) -> Result {
>>>>>>> 248b0fcf
        let mut first = true;
        for member in members {
            if first {
                first = false;
            } else {
                write!(&mut self.result, " | ")?;
            }
            self.write(member)?;
        }
        Ok(())
    }

<<<<<<< HEAD
    fn write_intersection(&mut self, writer: &mut dyn Write, members: &[AST]) -> Result {
        let mut first = true;
        for member in members {
            if first {
                first = false;
            } else {
                write!(writer, " & ")?;
            }

            self.write_and_wrap_union(writer, member)?;
        }
        Ok(())
    }

    fn write_read_only_array(&mut self, writer: &mut dyn Write, of_type: &AST) -> Result {
        write!(writer, "ReadonlyArray<")?;
        self.write(writer, of_type)?;
        write!(writer, ">")
=======
    fn write_read_only_array(&mut self, of_type: &AST) -> Result {
        write!(&mut self.result, "ReadonlyArray<")?;
        self.write(of_type)?;
        write!(&mut self.result, ">")
>>>>>>> 248b0fcf
    }

    fn write_nullable(&mut self, of_type: &AST) -> Result {
        let null_type = AST::RawType("null".intern());
        if let AST::Union(members) = of_type {
            let mut new_members = Vec::with_capacity(members.len() + 1);
            new_members.extend_from_slice(members);
            new_members.push(null_type);
            self.write_union(&*new_members)?;
        } else {
            self.write_union(&*vec![of_type.clone(), null_type])?;
        }
        Ok(())
    }

    fn write_object(&mut self, props: &[Prop]) -> Result {
        if props.is_empty() {
            write!(&mut self.result, "{{}}")?;
            return Ok(());
        }

        // Replication of babel printer oddity: objects only containing a spread
        // are missing a newline.
        if props.len() == 1 && props[0].key == *SPREAD_KEY {
            write!(&mut self.result, "{{}}")?;
            return Ok(());
        }

        writeln!(&mut self.result, "{{")?;
        self.indentation += 1;

        for prop in props {
            if prop.key == *SPREAD_KEY {
                continue;
            }

<<<<<<< HEAD
            self.write_indentation(writer)?;
            if prop.value.contains_other_typename() {
                writeln!(writer, "// This will never be '%other', but we need some")?;
                self.write_indentation(writer)?;
=======
            self.write_indentation()?;
            if let AST::OtherTypename = prop.value {
>>>>>>> 248b0fcf
                writeln!(
                    &mut self.result,
                    "// This will never be '%other', but we need some"
                )?;
                self.write_indentation()?;
                writeln!(
                    &mut self.result,
                    "// value in case none of the concrete values match."
                )?;
                self.write_indentation()?;
            }
            if prop.read_only {
                write!(&mut self.result, "readonly ")?;
            }
            write!(
                &mut self.result,
                "{}",
                if prop.key == *KEY_FRAGMENT_REFS {
                    format!("\" {}\"", *KEY_FRAGMENT_REFS).intern()
                } else if prop.key == *KEY_REF_TYPE {
                    format!("\" {}\"", *KEY_REF_TYPE).intern()
                } else if prop.key == *KEY_DATA {
                    format!("\" {}\"", *KEY_DATA).intern()
                } else {
                    prop.key
                }
            )?;
            if prop.optional {
                write!(&mut self.result, "?")?;
            }
            write!(&mut self.result, ": ")?;
            self.write(&prop.value)?;
            writeln!(&mut self.result, ";")?;
        }
        self.indentation -= 1;
        self.write_indentation()?;
        write!(&mut self.result, "}}")?;
        Ok(())
    }

    fn write_local_3d_payload(&mut self, document_name: StringKey, selections: &AST) -> Result {
        write!(&mut self.result, "Local3DPayload<\"{}\", ", document_name)?;
        self.write(selections)?;
        write!(&mut self.result, ">")?;
        Ok(())
    }

<<<<<<< HEAD
    fn write_fragment_references(
        &mut self,
        writer: &mut dyn Write,
        fragments: &[StringKey],
    ) -> Result {
        write!(writer, "FragmentRefs<")?;
        self.write(
            writer,
            &AST::Union(
                fragments
                    .iter()
                    .map(|key| AST::StringLiteral(*key))
                    .collect(),
            ),
        )?;
        write!(writer, ">")
    }

    fn write_import_type(
        &mut self,
        writer: &mut dyn Write,
        types: &[StringKey],
        from: &StringKey,
    ) -> Result {
        writeln!(
            writer,
            "import {}{{ {} }} from \"{}\";",
            if self.use_import_type_syntax {
                "type "
            } else {
                ""
            },
            types
=======
    fn write_fragment_references(&mut self, fragments: &[StringKey]) -> Result {
        write!(&mut self.result, "FragmentRefs<")?;
        self.write(&AST::Union(
            fragments
>>>>>>> 248b0fcf
                .iter()
                .map(|key| AST::StringLiteral(*key))
                .collect(),
        ))?;
        write!(&mut self.result, ">")
    }

    fn write_fragment_references_type(&mut self, fragment: StringKey) -> Result {
        self.write(&AST::StringLiteral(fragment))
    }

    fn write_function_return_type(&mut self, function_name: StringKey) -> Result {
        write!(&mut self.result, "ReturnType<typeof {}>", function_name)
    }
}

#[cfg(test)]
mod tests {
    use super::*;
    use interner::Intern;

    fn print_type(ast: &AST) -> String {
        print_type_with_config(ast, &Default::default())
    }

    fn print_type_with_config(ast: &AST, config: &TypegenConfig) -> String {
        let mut printer = Box::new(TypeScriptPrinter::new(config));
        printer.write(ast).unwrap();
        printer.into_string()
    }

    #[test]
    fn scalar_types() {
        assert_eq!(print_type(&AST::Any), "any".to_string());
        assert_eq!(print_type(&AST::String), "string".to_string());
        assert_eq!(print_type(&AST::Number), "number".to_string());
    }

    #[test]
    fn union_type() {
        assert_eq!(
            print_type(&AST::Union(vec![AST::String, AST::Number])),
            "string | number".to_string()
        );
    }

    #[test]
    fn read_only_array_type() {
        assert_eq!(
            print_type(&AST::ReadOnlyArray(Box::new(AST::String))),
            "ReadonlyArray<string>".to_string()
        );
    }

    #[test]
    fn nullable_type() {
        assert_eq!(
            print_type(&AST::Nullable(Box::new(AST::String))),
            "string | null".to_string()
        );

        assert_eq!(
            print_type(&AST::Nullable(Box::new(AST::Union(vec![
                AST::String,
                AST::Number,
            ])))),
            "string | number | null"
        )
    }

    #[test]
    fn intersections() {
        assert_eq!(
            print_type(&AST::Intersection(vec![
                AST::ExactObject(vec![Prop {
                    key: "first".intern(),
                    optional: false,
                    read_only: false,
                    value: AST::String
                }]),
                AST::ExactObject(vec![Prop {
                    key: "second".intern(),
                    optional: false,
                    read_only: false,
                    value: AST::Number
                }]),
            ])),
            r"{
  first: string
} & {
  second: number
}"
        );

        assert_eq!(
            print_type(&AST::Intersection(vec![
                AST::Union(vec![
                    AST::ExactObject(vec![Prop {
                        key: "first".intern(),
                        optional: false,
                        read_only: false,
                        value: AST::String
                    }]),
                    AST::ExactObject(vec![Prop {
                        key: "second".intern(),
                        optional: false,
                        read_only: false,
                        value: AST::Number
                    }]),
                ]),
                AST::ExactObject(vec![Prop {
                    key: "third".intern(),
                    optional: false,
                    read_only: false,
                    value: AST::Number
                }]),
            ],)),
            r"({
  first: string
} | {
  second: number
}) & {
  third: number
}"
        );
    }

    #[test]
    fn exact_object() {
        assert_eq!(print_type(&AST::ExactObject(Vec::new())), r"{}".to_string());

        assert_eq!(
            print_type(&AST::ExactObject(vec![Prop {
                key: "single".intern(),
                optional: false,
                read_only: false,
                value: AST::String,
            },])),
            r"{
  single: string;
}"
            .to_string()
        );
        assert_eq!(
            print_type(&AST::ExactObject(vec![
                Prop {
                    key: "foo".intern(),
                    optional: true,
                    read_only: false,
                    value: AST::String,
                },
                Prop {
                    key: "bar".intern(),
                    optional: false,
                    read_only: true,
                    value: AST::Number,
                },
            ])),
            r"{
  foo?: string;
  readonly bar: number;
}"
            .to_string()
        );
    }

    #[test]
    fn nested_object() {
        assert_eq!(
            print_type(&AST::ExactObject(vec![
                Prop {
                    key: "foo".intern(),
                    optional: true,
                    read_only: false,
                    value: AST::ExactObject(vec![
                        Prop {
                            key: "nested_foo".intern(),
                            optional: true,
                            read_only: false,
                            value: AST::String,
                        },
                        Prop {
                            key: "nested_foo2".intern(),
                            optional: false,
                            read_only: true,
                            value: AST::Number,
                        },
                    ]),
                },
                Prop {
                    key: "bar".intern(),
                    optional: false,
                    read_only: true,
                    value: AST::Number,
                },
            ])),
            r"{
  foo?: {
    nested_foo?: string;
    readonly nested_foo2: number;
  };
  readonly bar: number;
}"
            .to_string()
        );
    }

    #[test]
    fn inexact_object() {
        assert_eq!(
            print_type(&AST::InexactObject(Vec::new())),
            "{}".to_string()
        );

        assert_eq!(
            print_type(&AST::InexactObject(vec![Prop {
                key: "single".intern(),
                optional: false,
                read_only: false,
                value: AST::String,
            },])),
            r"{
  single: string;
}"
            .to_string()
        );

        assert_eq!(
            print_type(&AST::InexactObject(vec![
                Prop {
                    key: "foo".intern(),
                    optional: false,
                    read_only: false,
                    value: AST::String,
                },
                Prop {
                    key: "bar".intern(),
                    optional: true,
                    read_only: true,
                    value: AST::Number,
                }
            ])),
            r"{
  foo: string;
  readonly bar?: number;
}"
            .to_string()
        );
    }

    #[test]
    fn other_comment() {
        assert_eq!(
            print_type(&AST::ExactObject(vec![Prop {
                key: "with_comment".intern(),
                optional: false,
                read_only: false,
                value: AST::OtherTypename,
            },])),
            r#"{
  // This will never be '%other', but we need some
  // value in case none of the concrete values match.
  with_comment: "%other";
}"#
            .to_string()
        );
    }

    #[test]
    fn import_type() {
        let mut printer = Box::new(TypeScriptPrinter::new(&TypegenConfig::default()));
        printer
            .write_import_type(&["A".intern(), "B".intern()], "module".intern())
            .unwrap();
        assert_eq!(printer.into_string(), "import { A, B } from \"module\";\n");

        let mut printer = Box::new(TypeScriptPrinter::new(&TypegenConfig {
            use_import_type_syntax: true,
            ..Default::default()
        }));
        printer
            .write_import_type(&["C".intern()], "./foo".intern())
            .unwrap();
        assert_eq!(printer.into_string(), "import type { C } from \"./foo\";\n");
    }

    #[test]
    fn import_module() {
        let mut printer = Box::new(TypeScriptPrinter::new(&TypegenConfig::default()));
        printer
            .write_import_module_default("A".intern(), "module".intern())
            .unwrap();
        assert_eq!(printer.into_string(), "import A from \"module\";\n");
    }

    #[test]
    fn function_return_type() {
        assert_eq!(
<<<<<<< HEAD
            self::print_type_with_config(
                &AST::ImportType(vec!["C".intern()], "./foo".intern()),
                &TypegenConfig {
                    use_import_type_syntax: true,
                    ..Default::default()
                }
            ),
            "import type { C } from \"./foo\";\n"
=======
            print_type(&AST::FunctionReturnType("someFunc".intern(),)),
            "ReturnType<typeof someFunc>".to_string()
>>>>>>> 248b0fcf
        );
    }
}<|MERGE_RESOLUTION|>--- conflicted
+++ resolved
@@ -27,28 +27,6 @@
         "FragmentRefs".intern()
     }
 
-<<<<<<< HEAD
-    fn supports_exact_objects(&self) -> bool {
-        false
-    }
-
-    fn write(&mut self, writer: &mut dyn Write, ast: &AST) -> Result {
-        match ast {
-            AST::Any => write!(writer, "any"),
-            AST::String => write!(writer, "string"),
-            AST::StringLiteral(literal) => self.write_string_literal(writer, *literal),
-            AST::OtherTypename => self.write_other_string(writer),
-            AST::Number => write!(writer, "number"),
-            AST::Boolean => write!(writer, "boolean"),
-            AST::Identifier(identifier) => write!(writer, "{}", identifier),
-            AST::RawType(raw) => write!(writer, "{}", raw),
-            AST::Union(members) => self.write_union(writer, members),
-            AST::Intersection(members) => self.write_intersection(writer, members),
-            AST::ReadOnlyArray(of_type) => self.write_read_only_array(writer, of_type),
-            AST::Nullable(of_type) => self.write_nullable(writer, of_type),
-            AST::ExactObject(props) => self.write_object(writer, props, true),
-            AST::InexactObject(props) => self.write_object(writer, props, false),
-=======
     fn write(&mut self, ast: &AST) -> Result {
         match ast {
             AST::Any => write!(&mut self.result, "any"),
@@ -60,11 +38,11 @@
             AST::Identifier(identifier) => write!(&mut self.result, "{}", identifier),
             AST::RawType(raw) => write!(&mut self.result, "{}", raw),
             AST::Union(members) => self.write_union(members),
+            AST::Intersection(members) => self.write_intersection(members),
             AST::ReadOnlyArray(of_type) => self.write_read_only_array(of_type),
             AST::Nullable(of_type) => self.write_nullable(of_type),
             AST::ExactObject(props) => self.write_object(props),
             AST::InexactObject(props) => self.write_object(props),
->>>>>>> 248b0fcf
             AST::Local3DPayload(document_name, selections) => {
                 self.write_local_3d_payload(*document_name, selections)
             }
@@ -150,26 +128,22 @@
         write!(&mut self.result, r#""%other""#)
     }
 
-<<<<<<< HEAD
-    fn write_and_wrap_union(&mut self, writer: &mut dyn Write, ast: &AST) -> Result {
+    fn write_and_wrap_union(&mut self, ast: &AST) -> Result {
         match ast {
             AST::Union(members) if members.len() > 1 => {
-                write!(writer, "(")?;
-                self.write_union(writer, members)?;
-                write!(writer, ")")?;
+                write!(&mut self.result, "(")?;
+                self.write_union(members)?;
+                write!(&mut self.result, ")")?;
             }
             _ => {
-                self.write(writer, ast)?;
-            }
-        }
-
-        Ok(())
-    }
-
-    fn write_union(&mut self, writer: &mut dyn Write, members: &[AST]) -> Result {
-=======
+                self.write(ast)?;
+            }
+        }
+
+        Ok(())
+    }
+
     fn write_union(&mut self, members: &[AST]) -> Result {
->>>>>>> 248b0fcf
         let mut first = true;
         for member in members {
             if first {
@@ -182,31 +156,24 @@
         Ok(())
     }
 
-<<<<<<< HEAD
-    fn write_intersection(&mut self, writer: &mut dyn Write, members: &[AST]) -> Result {
+    fn write_intersection(&mut self, members: &[AST]) -> Result {
         let mut first = true;
         for member in members {
             if first {
                 first = false;
             } else {
-                write!(writer, " & ")?;
-            }
-
-            self.write_and_wrap_union(writer, member)?;
-        }
-        Ok(())
-    }
-
-    fn write_read_only_array(&mut self, writer: &mut dyn Write, of_type: &AST) -> Result {
-        write!(writer, "ReadonlyArray<")?;
-        self.write(writer, of_type)?;
-        write!(writer, ">")
-=======
+                write!(&mut self.result, " & ")?;
+            }
+
+            self.write_and_wrap_union(member)?;
+        }
+        Ok(())
+    }
+
     fn write_read_only_array(&mut self, of_type: &AST) -> Result {
         write!(&mut self.result, "ReadonlyArray<")?;
         self.write(of_type)?;
         write!(&mut self.result, ">")
->>>>>>> 248b0fcf
     }
 
     fn write_nullable(&mut self, of_type: &AST) -> Result {
@@ -243,15 +210,8 @@
                 continue;
             }
 
-<<<<<<< HEAD
-            self.write_indentation(writer)?;
+            self.write_indentation()?;
             if prop.value.contains_other_typename() {
-                writeln!(writer, "// This will never be '%other', but we need some")?;
-                self.write_indentation(writer)?;
-=======
-            self.write_indentation()?;
-            if let AST::OtherTypename = prop.value {
->>>>>>> 248b0fcf
                 writeln!(
                     &mut self.result,
                     "// This will never be '%other', but we need some"
@@ -299,46 +259,10 @@
         Ok(())
     }
 
-<<<<<<< HEAD
-    fn write_fragment_references(
-        &mut self,
-        writer: &mut dyn Write,
-        fragments: &[StringKey],
-    ) -> Result {
-        write!(writer, "FragmentRefs<")?;
-        self.write(
-            writer,
-            &AST::Union(
-                fragments
-                    .iter()
-                    .map(|key| AST::StringLiteral(*key))
-                    .collect(),
-            ),
-        )?;
-        write!(writer, ">")
-    }
-
-    fn write_import_type(
-        &mut self,
-        writer: &mut dyn Write,
-        types: &[StringKey],
-        from: &StringKey,
-    ) -> Result {
-        writeln!(
-            writer,
-            "import {}{{ {} }} from \"{}\";",
-            if self.use_import_type_syntax {
-                "type "
-            } else {
-                ""
-            },
-            types
-=======
     fn write_fragment_references(&mut self, fragments: &[StringKey]) -> Result {
         write!(&mut self.result, "FragmentRefs<")?;
         self.write(&AST::Union(
             fragments
->>>>>>> 248b0fcf
                 .iter()
                 .map(|key| AST::StringLiteral(*key))
                 .collect(),
@@ -427,9 +351,9 @@
                 }]),
             ])),
             r"{
-  first: string
+  first: string;
 } & {
-  second: number
+  second: number;
 }"
         );
 
@@ -457,11 +381,11 @@
                 }]),
             ],)),
             r"({
-  first: string
+  first: string;
 } | {
-  second: number
+  second: number;
 }) & {
-  third: number
+  third: number;
 }"
         );
     }
@@ -637,19 +561,8 @@
     #[test]
     fn function_return_type() {
         assert_eq!(
-<<<<<<< HEAD
-            self::print_type_with_config(
-                &AST::ImportType(vec!["C".intern()], "./foo".intern()),
-                &TypegenConfig {
-                    use_import_type_syntax: true,
-                    ..Default::default()
-                }
-            ),
-            "import type { C } from \"./foo\";\n"
-=======
             print_type(&AST::FunctionReturnType("someFunc".intern(),)),
             "ReturnType<typeof someFunc>".to_string()
->>>>>>> 248b0fcf
         );
     }
 }