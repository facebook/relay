--- conflicted
+++ resolved
@@ -6,11 +6,6 @@
 matrix:
   include:
   - node_js: '10'
-<<<<<<< HEAD
-    env: TEST=1
-  - node_js: '9'
-=======
->>>>>>> 3710dd1b
     env: TEST=1
   - node_js: '8'
     env: TEST=1
