--- conflicted
+++ resolved
@@ -77,15 +77,11 @@
 pub trait Writer: Write {
     fn into_string(self: Box<Self>) -> String;
 
-<<<<<<< HEAD
     fn supports_exact_objects(&self) -> bool {
         true
     }
 
-    fn get_runtime_fragment_import(&self) -> StringKey;
-=======
     fn get_runtime_fragment_import(&self) -> &'static str;
->>>>>>> df9621ab
 
     fn write(&mut self, ast: &AST) -> FmtResult;
 
